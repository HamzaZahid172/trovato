#
#  Copyright 2025 The InfiniFlow Authors. All Rights Reserved.
#
#  Licensed under the Apache License, Version 2.0 (the "License");
#  you may not use this file except in compliance with the License.
#  You may obtain a copy of the License at
#
#      http://www.apache.org/licenses/LICENSE-2.0
#
#  Unless required by applicable law or agreed to in writing, software
#  distributed under the License is distributed on an "AS IS" BASIS,
#  WITHOUT WARRANTIES OR CONDITIONS OF ANY KIND, either express or implied.
#  See the License for the specific language governing permissions and
#  limitations under the License.
#

import logging
import os
import math
import numpy as np
import cv2
from functools import cmp_to_key


from api.utils.file_utils import get_project_base_directory
from .operators import *  # noqa: F403
from .operators import preprocess
from . import operators
from .ocr import load_model

class Recognizer:
    def __init__(self, label_list, task_name, model_dir=None):
        """
        If you have trouble downloading HuggingFace models, -_^ this might help!!

        For Linux:
        export HF_ENDPOINT=https://hf-mirror.com

        For Windows:
        Good luck
        ^_-

        """
        if not model_dir:
            model_dir = os.path.join(
                        get_project_base_directory(),
                        "rag/res/deepdoc")
<<<<<<< HEAD
            model_file_path = os.path.join(model_dir, task_name + ".onnx")
            if not os.path.exists(model_file_path):
                model_dir = snapshot_download(repo_id="InfiniFlow/deepdoc",
                                              local_dir=os.path.join(get_project_base_directory(), "rag/res/deepdoc"),
                                              local_dir_use_symlinks=False)
                model_file_path = os.path.join(model_dir, task_name + ".onnx")
        else:
            model_file_path = os.path.join(model_dir, task_name + ".onnx")

        if not os.path.exists(model_file_path):
            raise ValueError("not find model file path {}".format(
                model_file_path))
        # https://github.com/microsoft/onnxruntime/issues/9509#issuecomment-951546580
        # Shrink GPU memory after execution
        self.run_options = ort.RunOptions()

        if ort.get_device() == "GPU":
            options = ort.SessionOptions()
            options.enable_cpu_mem_arena = False
            cuda_provider_options = {
                "device_id": 0, # Use specific GPU
                "gpu_mem_limit": 512 * 1024 * 1024, # Limit gpu memory
                "arena_extend_strategy": "kNextPowerOfTwo",  # gpu memory allocation strategy
            }
            self.ort_sess = ort.InferenceSession(
                model_file_path, options=options,
                providers=['CUDAExecutionProvider'],
                provider_options=[cuda_provider_options]
            )
            self.run_options.add_run_config_entry("memory.enable_memory_arena_shrinkage", "gpu:0")
            logging.info(f"Recognizer {task_name} uses GPU")
        else:
            self.ort_sess = ort.InferenceSession(model_file_path, providers=['CPUExecutionProvider'])
            self.run_options.add_run_config_entry("memory.enable_memory_arena_shrinkage", "cpu")
            logging.info(f"Recognizer {task_name} uses CPU")
=======
        self.ort_sess, self.run_options = load_model(model_dir, task_name)
>>>>>>> 8fb5edd9
        self.input_names = [node.name for node in self.ort_sess.get_inputs()]
        self.output_names = [node.name for node in self.ort_sess.get_outputs()]
        self.input_shape = self.ort_sess.get_inputs()[0].shape[2:4]
        self.label_list = label_list

    @staticmethod
    def sort_Y_firstly(arr, threashold):
        def cmp(c1, c2):
            diff = c1["top"] - c2["top"]
            if abs(diff) < threashold:
                diff = c1["x0"] - c2["x0"]
            return diff
        arr = sorted(arr, key=cmp_to_key(cmp))
        return arr

    @staticmethod
    def sort_X_firstly(arr, threashold):
        def cmp(c1, c2):
            diff = c1["x0"] - c2["x0"]
            if abs(diff) < threashold:
                diff = c1["top"] - c2["top"]
            return diff
        arr = sorted(arr, key=cmp_to_key(cmp))
        return arr

    @staticmethod
    def sort_C_firstly(arr, thr=0):
        # sort using y1 first and then x1
        # sorted(arr, key=lambda r: (r["x0"], r["top"]))
        arr = Recognizer.sort_X_firstly(arr, thr)
        for i in range(len(arr) - 1):
            for j in range(i, -1, -1):
                # restore the order using th
                if "C" not in arr[j] or "C" not in arr[j + 1]:
                    continue
                if arr[j + 1]["C"] < arr[j]["C"] \
                        or (
                        arr[j + 1]["C"] == arr[j]["C"]
                        and arr[j + 1]["top"] < arr[j]["top"]
                ):
                    tmp = arr[j]
                    arr[j] = arr[j + 1]
                    arr[j + 1] = tmp
        return arr

    @staticmethod
    def sort_R_firstly(arr, thr=0):
        # sort using y1 first and then x1
        # sorted(arr, key=lambda r: (r["top"], r["x0"]))
        arr = Recognizer.sort_Y_firstly(arr, thr)
        for i in range(len(arr) - 1):
            for j in range(i, -1, -1):
                if "R" not in arr[j] or "R" not in arr[j + 1]:
                    continue
                if arr[j + 1]["R"] < arr[j]["R"] \
                        or (
                        arr[j + 1]["R"] == arr[j]["R"]
                        and arr[j + 1]["x0"] < arr[j]["x0"]
                ):
                    tmp = arr[j]
                    arr[j] = arr[j + 1]
                    arr[j + 1] = tmp
        return arr

    @staticmethod
    def overlapped_area(a, b, ratio=True):
        tp, btm, x0, x1 = a["top"], a["bottom"], a["x0"], a["x1"]
        if b["x0"] > x1 or b["x1"] < x0:
            return 0
        if b["bottom"] < tp or b["top"] > btm:
            return 0
        x0_ = max(b["x0"], x0)
        x1_ = min(b["x1"], x1)
        assert x0_ <= x1_, "Bbox mismatch! T:{},B:{},X0:{},X1:{} ==> {}".format(
            tp, btm, x0, x1, b)
        tp_ = max(b["top"], tp)
        btm_ = min(b["bottom"], btm)
        assert tp_ <= btm_, "Bbox mismatch! T:{},B:{},X0:{},X1:{} => {}".format(
            tp, btm, x0, x1, b)
        ov = (btm_ - tp_) * (x1_ - x0_) if x1 - \
                                           x0 != 0 and btm - tp != 0 else 0
        if ov > 0 and ratio:
            ov /= (x1 - x0) * (btm - tp)
        return ov

    @staticmethod
    def layouts_cleanup(boxes, layouts, far=2, thr=0.7):
        def notOverlapped(a, b):
            return any([a["x1"] < b["x0"],
                        a["x0"] > b["x1"],
                        a["bottom"] < b["top"],
                        a["top"] > b["bottom"]])

        i = 0
        while i + 1 < len(layouts):
            j = i + 1
            while j < min(i + far, len(layouts)) \
                    and (layouts[i].get("type", "") != layouts[j].get("type", "")
                         or notOverlapped(layouts[i], layouts[j])):
                j += 1
            if j >= min(i + far, len(layouts)):
                i += 1
                continue
            if Recognizer.overlapped_area(layouts[i], layouts[j]) < thr \
                    and Recognizer.overlapped_area(layouts[j], layouts[i]) < thr:
                i += 1
                continue

            if layouts[i].get("score") and layouts[j].get("score"):
                if layouts[i]["score"] > layouts[j]["score"]:
                    layouts.pop(j)
                else:
                    layouts.pop(i)
                continue

            area_i, area_i_1 = 0, 0
            for b in boxes:
                if not notOverlapped(b, layouts[i]):
                    area_i += Recognizer.overlapped_area(b, layouts[i], False)
                if not notOverlapped(b, layouts[j]):
                    area_i_1 += Recognizer.overlapped_area(b, layouts[j], False)

            if area_i > area_i_1:
                layouts.pop(j)
            else:
                layouts.pop(i)

        return layouts

    def create_inputs(self, imgs, im_info):
        """generate input for different model type
        Args:
            imgs (list(numpy)): list of images (np.ndarray)
            im_info (list(dict)): list of image info
        Returns:
            inputs (dict): input of model
        """
        inputs = {}

        im_shape = []
        scale_factor = []
        if len(imgs) == 1:
            inputs['image'] = np.array((imgs[0],)).astype('float32')
            inputs['im_shape'] = np.array(
                (im_info[0]['im_shape'],)).astype('float32')
            inputs['scale_factor'] = np.array(
                (im_info[0]['scale_factor'],)).astype('float32')
            return inputs
        
        im_shape = np.array([info['im_shape'] for info in im_info], dtype='float32')
        scale_factor = np.array([info['scale_factor'] for info in im_info], dtype='float32')

        inputs['im_shape'] = np.concatenate(im_shape, axis=0)
        inputs['scale_factor'] = np.concatenate(scale_factor, axis=0)

        imgs_shape = [[e.shape[1], e.shape[2]] for e in imgs]
        max_shape_h = max([e[0] for e in imgs_shape])
        max_shape_w = max([e[1] for e in imgs_shape])
        padding_imgs = []
        for img in imgs:
            im_c, im_h, im_w = img.shape[:]
            padding_im = np.zeros(
                (im_c, max_shape_h, max_shape_w), dtype=np.float32)
            padding_im[:, :im_h, :im_w] = img
            padding_imgs.append(padding_im)
        inputs['image'] = np.stack(padding_imgs, axis=0)
        return inputs

    @staticmethod
    def find_overlapped(box, boxes_sorted_by_y, naive=False):
        if not boxes_sorted_by_y:
            return
        bxs = boxes_sorted_by_y
        s, e, ii = 0, len(bxs), 0
        while s < e and not naive:
            ii = (e + s) // 2
            pv = bxs[ii]
            if box["bottom"] < pv["top"]:
                e = ii
                continue
            if box["top"] > pv["bottom"]:
                s = ii + 1
                continue
            break
        while s < ii:
            if box["top"] > bxs[s]["bottom"]:
                s += 1
            break
        while e - 1 > ii:
            if box["bottom"] < bxs[e - 1]["top"]:
                e -= 1
            break

        max_overlaped_i, max_overlaped = None, 0
        for i in range(s, e):
            ov = Recognizer.overlapped_area(bxs[i], box)
            if ov <= max_overlaped:
                continue
            max_overlaped_i = i
            max_overlaped = ov

        return max_overlaped_i

    @staticmethod
    def find_horizontally_tightest_fit(box, boxes):
        if not boxes:
            return
        min_dis, min_i = 1000000, None
        for i,b in enumerate(boxes):
            if box.get("layoutno", "0") != b.get("layoutno", "0"):
                continue
            dis = min(abs(box["x0"] - b["x0"]), abs(box["x1"] - b["x1"]), abs(box["x0"]+box["x1"] - b["x1"] - b["x0"])/2)
            if dis < min_dis:
                min_i = i
                min_dis = dis
        return min_i

    @staticmethod
    def find_overlapped_with_threashold(box, boxes, thr=0.3):
        if not boxes:
            return
        max_overlapped_i, max_overlapped, _max_overlapped = None, thr, 0
        s, e = 0, len(boxes)
        for i in range(s, e):
            ov = Recognizer.overlapped_area(box, boxes[i])
            _ov = Recognizer.overlapped_area(boxes[i], box)
            if (ov, _ov) < (max_overlapped, _max_overlapped):
                continue
            max_overlapped_i = i
            max_overlapped = ov
            _max_overlapped = _ov

        return max_overlapped_i

    def preprocess(self, image_list):
        inputs = []
        if "scale_factor" in self.input_names:
            preprocess_ops = []
            for op_info in [
                {'interp': 2, 'keep_ratio': False, 'target_size': [800, 608], 'type': 'LinearResize'},
                {'is_scale': True, 'mean': [0.485, 0.456, 0.406], 'std': [0.229, 0.224, 0.225], 'type': 'StandardizeImage'},
                {'type': 'Permute'},
                {'stride': 32, 'type': 'PadStride'}
            ]:
                new_op_info = op_info.copy()
                op_type = new_op_info.pop('type')
                preprocess_ops.append(getattr(operators, op_type)(**new_op_info))

            for im_path in image_list:
                im, im_info = preprocess(im_path, preprocess_ops)
                inputs.append({"image": np.array((im,)).astype('float32'),
                               "scale_factor": np.array((im_info["scale_factor"],)).astype('float32')})
        else:
            hh, ww = self.input_shape
            for img in image_list:
                h, w = img.shape[:2]
                img = cv2.cvtColor(img, cv2.COLOR_BGR2RGB)
                img = cv2.resize(np.array(img).astype('float32'), (ww, hh))
                # Scale input pixel values to 0 to 1
                img /= 255.0
                img = img.transpose(2, 0, 1)
                img = img[np.newaxis, :, :, :].astype(np.float32)
                inputs.append({self.input_names[0]: img, "scale_factor": [w/ww, h/hh]})
        return inputs

    def postprocess(self, boxes, inputs, thr):
        if "scale_factor" in self.input_names:
            bb = []
            for b in boxes:
                clsid, bbox, score = int(b[0]), b[2:], b[1]
                if score < thr:
                    continue
                if clsid >= len(self.label_list):
                    continue
                bb.append({
                    "type": self.label_list[clsid].lower(),
                    "bbox": [float(t) for t in bbox.tolist()],
                    "score": float(score)
                })
            return bb

        def xywh2xyxy(x):
            # [x, y, w, h] to [x1, y1, x2, y2]
            y = np.copy(x)
            y[:, 0] = x[:, 0] - x[:, 2] / 2
            y[:, 1] = x[:, 1] - x[:, 3] / 2
            y[:, 2] = x[:, 0] + x[:, 2] / 2
            y[:, 3] = x[:, 1] + x[:, 3] / 2
            return y

        def compute_iou(box, boxes):
            # Compute xmin, ymin, xmax, ymax for both boxes
            xmin = np.maximum(box[0], boxes[:, 0])
            ymin = np.maximum(box[1], boxes[:, 1])
            xmax = np.minimum(box[2], boxes[:, 2])
            ymax = np.minimum(box[3], boxes[:, 3])

            # Compute intersection area
            intersection_area = np.maximum(0, xmax - xmin) * np.maximum(0, ymax - ymin)

            # Compute union area
            box_area = (box[2] - box[0]) * (box[3] - box[1])
            boxes_area = (boxes[:, 2] - boxes[:, 0]) * (boxes[:, 3] - boxes[:, 1])
            union_area = box_area + boxes_area - intersection_area

            # Compute IoU
            iou = intersection_area / union_area

            return iou

        def iou_filter(boxes, scores, iou_threshold):
            sorted_indices = np.argsort(scores)[::-1]

            keep_boxes = []
            while sorted_indices.size > 0:
                # Pick the last box
                box_id = sorted_indices[0]
                keep_boxes.append(box_id)

                # Compute IoU of the picked box with the rest
                ious = compute_iou(boxes[box_id, :], boxes[sorted_indices[1:], :])

                # Remove boxes with IoU over the threshold
                keep_indices = np.where(ious < iou_threshold)[0]

                # print(keep_indices.shape, sorted_indices.shape)
                sorted_indices = sorted_indices[keep_indices + 1]

            return keep_boxes

        boxes = np.squeeze(boxes).T
        # Filter out object confidence scores below threshold
        scores = np.max(boxes[:, 4:], axis=1)
        boxes = boxes[scores > thr, :]
        scores = scores[scores > thr]
        if len(boxes) == 0:
            return []

        # Get the class with the highest confidence
        class_ids = np.argmax(boxes[:, 4:], axis=1)
        boxes = boxes[:, :4]
        input_shape = np.array([inputs["scale_factor"][0], inputs["scale_factor"][1], inputs["scale_factor"][0], inputs["scale_factor"][1]])
        boxes = np.multiply(boxes, input_shape, dtype=np.float32)
        boxes = xywh2xyxy(boxes)

        unique_class_ids = np.unique(class_ids)
        indices = []
        for class_id in unique_class_ids:
            class_indices = np.where(class_ids == class_id)[0]
            class_boxes = boxes[class_indices, :]
            class_scores = scores[class_indices]
            class_keep_boxes = iou_filter(class_boxes, class_scores, 0.2)
            indices.extend(class_indices[class_keep_boxes])

        return [{
            "type": self.label_list[class_ids[i]].lower(),
            "bbox": [float(t) for t in boxes[i].tolist()],
            "score": float(scores[i])
        } for i in indices]

    def __call__(self, image_list, thr=0.7, batch_size=16):
        res = []
        imgs = []
        for i in range(len(image_list)):
            if not isinstance(image_list[i], np.ndarray):
                imgs.append(np.array(image_list[i]))
            else:
                imgs.append(image_list[i])

        batch_loop_cnt = math.ceil(float(len(imgs)) / batch_size)
        for i in range(batch_loop_cnt):
            start_index = i * batch_size
            end_index = min((i + 1) * batch_size, len(imgs))
            batch_image_list = imgs[start_index:end_index]
            inputs = self.preprocess(batch_image_list)
            logging.debug("preprocess")
            for ins in inputs:
                bb = self.postprocess(self.ort_sess.run(None, {k:v for k,v in ins.items() if k in self.input_names}, self.run_options)[0], ins, thr)
                res.append(bb)

        #seeit.save_results(image_list, res, self.label_list, threshold=thr)

        return res


<|MERGE_RESOLUTION|>--- conflicted
+++ resolved
@@ -45,45 +45,7 @@
             model_dir = os.path.join(
                         get_project_base_directory(),
                         "rag/res/deepdoc")
-<<<<<<< HEAD
-            model_file_path = os.path.join(model_dir, task_name + ".onnx")
-            if not os.path.exists(model_file_path):
-                model_dir = snapshot_download(repo_id="InfiniFlow/deepdoc",
-                                              local_dir=os.path.join(get_project_base_directory(), "rag/res/deepdoc"),
-                                              local_dir_use_symlinks=False)
-                model_file_path = os.path.join(model_dir, task_name + ".onnx")
-        else:
-            model_file_path = os.path.join(model_dir, task_name + ".onnx")
-
-        if not os.path.exists(model_file_path):
-            raise ValueError("not find model file path {}".format(
-                model_file_path))
-        # https://github.com/microsoft/onnxruntime/issues/9509#issuecomment-951546580
-        # Shrink GPU memory after execution
-        self.run_options = ort.RunOptions()
-
-        if ort.get_device() == "GPU":
-            options = ort.SessionOptions()
-            options.enable_cpu_mem_arena = False
-            cuda_provider_options = {
-                "device_id": 0, # Use specific GPU
-                "gpu_mem_limit": 512 * 1024 * 1024, # Limit gpu memory
-                "arena_extend_strategy": "kNextPowerOfTwo",  # gpu memory allocation strategy
-            }
-            self.ort_sess = ort.InferenceSession(
-                model_file_path, options=options,
-                providers=['CUDAExecutionProvider'],
-                provider_options=[cuda_provider_options]
-            )
-            self.run_options.add_run_config_entry("memory.enable_memory_arena_shrinkage", "gpu:0")
-            logging.info(f"Recognizer {task_name} uses GPU")
-        else:
-            self.ort_sess = ort.InferenceSession(model_file_path, providers=['CPUExecutionProvider'])
-            self.run_options.add_run_config_entry("memory.enable_memory_arena_shrinkage", "cpu")
-            logging.info(f"Recognizer {task_name} uses CPU")
-=======
         self.ort_sess, self.run_options = load_model(model_dir, task_name)
->>>>>>> 8fb5edd9
         self.input_names = [node.name for node in self.ort_sess.get_inputs()]
         self.output_names = [node.name for node in self.ort_sess.get_outputs()]
         self.input_shape = self.ort_sess.get_inputs()[0].shape[2:4]

--- conflicted
+++ resolved
@@ -13,10 +13,6 @@
 #  See the License for the specific language governing permissions and
 #  limitations under the License.
 #
-<<<<<<< HEAD
-=======
-
->>>>>>> 8fb5edd9
 import logging
 from io import BytesIO
 from pptx import Presentation

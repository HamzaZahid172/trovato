#
#  Copyright 2024 The InfiniFlow Authors. All Rights Reserved.
#
#  Licensed under the Apache License, Version 2.0 (the "License");
#  you may not use this file except in compliance with the License.
#  You may obtain a copy of the License at
#
#      http://www.apache.org/licenses/LICENSE-2.0
#
#  Unless required by applicable law or agreed to in writing, software
#  distributed under the License is distributed on an "AS IS" BASIS,
#  WITHOUT WARRANTIES OR CONDITIONS OF ANY KIND, either express or implied.
#  See the License for the specific language governing permissions and
#  limitations under the License.
#
import json
import re
import time

import tiktoken
from flask import Response, jsonify, request
from api.db.services.conversation_service import ConversationService, iframe_completion
from api.db.services.conversation_service import completion as rag_completion
from api.db.services.canvas_service import completion as agent_completion, completionOpenAI
from agent.canvas import Canvas
from api.db import LLMType, StatusEnum
from api.db.db_models import APIToken
from api.db.services.api_service import API4ConversationService
from api.db.services.canvas_service import UserCanvasService
from api.db.services.dialog_service import DialogService, ask, chat
from api.db.services.file_service import FileService
from api.db.services.knowledgebase_service import KnowledgebaseService
from api.utils import get_uuid
from api.utils.api_utils import get_result, token_required, get_data_openai, get_error_data_result, validate_request, check_duplicate_ids
from api.db.services.llm_service import LLMBundle



@manager.route("/chats/<chat_id>/sessions", methods=["POST"])  # noqa: F821
@token_required
def create(tenant_id, chat_id):
    req = request.json
    req["dialog_id"] = chat_id
    dia = DialogService.query(tenant_id=tenant_id, id=req["dialog_id"], status=StatusEnum.VALID.value)
    if not dia:
        return get_error_data_result(message="You do not own the assistant.")
    conv = {
        "id": get_uuid(),
        "dialog_id": req["dialog_id"],
        "name": req.get("name", "New session"),
        "message": [{"role": "assistant", "content": dia[0].prompt_config.get("prologue")}],
        "user_id": req.get("user_id", ""),
    }
    if not conv.get("name"):
        return get_error_data_result(message="`name` can not be empty.")
    ConversationService.save(**conv)
    e, conv = ConversationService.get_by_id(conv["id"])
    if not e:
        return get_error_data_result(message="Fail to create a session!")
    conv = conv.to_dict()
    conv["messages"] = conv.pop("message")
    conv["chat_id"] = conv.pop("dialog_id")
    del conv["reference"]
    return get_result(data=conv)


@manager.route("/agents/<agent_id>/sessions", methods=["POST"])  # noqa: F821
@token_required
def create_agent_session(tenant_id, agent_id):
    req = request.json
    if not request.is_json:
        req = request.form
    files = request.files
    user_id = request.args.get("user_id", "")
    e, cvs = UserCanvasService.get_by_id(agent_id)
    if not e:
        return get_error_data_result("Agent not found.")
<<<<<<< HEAD

    if not UserCanvasService.query(user_id=tenant_id, id=agent_id):
        return get_error_data_result("You cannot access the agent.")

=======
    if not UserCanvasService.query(user_id=tenant_id, id=agent_id):
        return get_error_data_result("You cannot access the agent.")
>>>>>>> 8fb5edd9
    if not isinstance(cvs.dsl, str):
        cvs.dsl = json.dumps(cvs.dsl, ensure_ascii=False)

    canvas = Canvas(cvs.dsl, tenant_id)
    canvas.reset()
    query = canvas.get_preset_param()
    if query:
        for ele in query:
            if not ele["optional"]:
                if ele["type"] == "file":
                    if files is None or not files.get(ele["key"]):
                        return get_error_data_result(f"`{ele['key']}` with type `{ele['type']}` is required")
                    upload_file = files.get(ele["key"])
                    file_content = FileService.parse_docs([upload_file], user_id)
                    file_name = upload_file.filename
                    ele["value"] = file_name + "\n" + file_content
                else:
                    if req is None or not req.get(ele["key"]):
                        return get_error_data_result(f"`{ele['key']}` with type `{ele['type']}` is required")
                    ele["value"] = req[ele["key"]]
            else:
                if ele["type"] == "file":
                    if files is not None and files.get(ele["key"]):
                        upload_file = files.get(ele["key"])
                        file_content = FileService.parse_docs([upload_file], user_id)
                        file_name = upload_file.filename
                        ele["value"] = file_name + "\n" + file_content
                    else:
                        if "value" in ele:
                            ele.pop("value")
                else:
                    if req is not None and req.get(ele["key"]):
                        ele["value"] = req[ele["key"]]
                    else:
                        if "value" in ele:
                            ele.pop("value")

    for ans in canvas.run(stream=False):
        pass

    cvs.dsl = json.loads(str(canvas))
<<<<<<< HEAD
    conv = {
        "id": get_uuid(),
        "dialog_id": cvs.id,
        "user_id": req.get("user_id", "") if isinstance(req, dict) else "",
        "message": [{"role": "assistant", "content": canvas.get_prologue()}],
        "source": "agent",
        "dsl": cvs.dsl
    }
=======
    conv = {"id": get_uuid(), "dialog_id": cvs.id, "user_id": user_id, "message": [{"role": "assistant", "content": canvas.get_prologue()}], "source": "agent", "dsl": cvs.dsl}
>>>>>>> 8fb5edd9
    API4ConversationService.save(**conv)
    conv["agent_id"] = conv.pop("dialog_id")
    return get_result(data=conv)


@manager.route("/chats/<chat_id>/sessions/<session_id>", methods=["PUT"])  # noqa: F821
@token_required
def update(tenant_id, chat_id, session_id):
    req = request.json
    req["dialog_id"] = chat_id
    conv_id = session_id
    conv = ConversationService.query(id=conv_id, dialog_id=chat_id)
    if not conv:
        return get_error_data_result(message="Session does not exist")
    if not DialogService.query(id=chat_id, tenant_id=tenant_id, status=StatusEnum.VALID.value):
        return get_error_data_result(message="You do not own the session")
    if "message" in req or "messages" in req:
        return get_error_data_result(message="`message` can not be change")
    if "reference" in req:
        return get_error_data_result(message="`reference` can not be change")
    if "name" in req and not req.get("name"):
        return get_error_data_result(message="`name` can not be empty.")
    if not ConversationService.update_by_id(conv_id, req):
        return get_error_data_result(message="Session updates error")
    return get_result()


@manager.route("/chats/<chat_id>/completions", methods=["POST"])  # noqa: F821
@token_required
def chat_completion(tenant_id, chat_id):
    req = request.json
<<<<<<< HEAD
    if not req or not req.get("session_id"):
        req = {"question": ""}
=======
    if not req:
        req = {"question": ""}
    if not req.get("session_id"):
        req["question"] = ""
>>>>>>> 8fb5edd9
    if not DialogService.query(tenant_id=tenant_id, id=chat_id, status=StatusEnum.VALID.value):
        return get_error_data_result(f"You don't own the chat {chat_id}")
    if req.get("session_id"):
        if not ConversationService.query(id=req["session_id"], dialog_id=chat_id):
            return get_error_data_result(f"You don't own the session {req['session_id']}")
    if req.get("stream", True):
        resp = Response(rag_completion(tenant_id, chat_id, **req), mimetype="text/event-stream")
        resp.headers.add_header("Cache-control", "no-cache")
        resp.headers.add_header("Connection", "keep-alive")
        resp.headers.add_header("X-Accel-Buffering", "no")
        resp.headers.add_header("Content-Type", "text/event-stream; charset=utf-8")

        return resp
    else:
        answer = None
        for ans in rag_completion(tenant_id, chat_id, **req):
            answer = ans
            break
        return get_result(data=answer)


@manager.route("/chats_openai/<chat_id>/chat/completions", methods=["POST"])  # noqa: F821
@validate_request("model", "messages")  # noqa: F821
@token_required
def chat_completion_openai_like(tenant_id, chat_id):
    """
    OpenAI-like chat completion API that simulates the behavior of OpenAI's completions endpoint.
    
    This function allows users to interact with a model and receive responses based on a series of historical messages.
    If `stream` is set to True (by default), the response will be streamed in chunks, mimicking the OpenAI-style API.
    Set `stream` to False explicitly, the response will be returned in a single complete answer.
    Example usage:

    curl -X POST https://ragflow_address.com/api/v1/chats_openai/<chat_id>/chat/completions \
        -H "Content-Type: application/json" \
        -H "Authorization: Bearer $RAGFLOW_API_KEY" \
        -d '{
            "model": "model",
            "messages": [{"role": "user", "content": "Say this is a test!"}],
            "stream": true
        }'

    Alternatively, you can use Python's `OpenAI` client:

    from openai import OpenAI

    model = "model"
    client = OpenAI(api_key="ragflow-api-key", base_url=f"http://ragflow_address/api/v1/chats_openai/<chat_id>")
    
    completion = client.chat.completions.create(
        model=model,
        messages=[
            {"role": "system", "content": "You are a helpful assistant."},
            {"role": "user", "content": "Who are you?"},
            {"role": "assistant", "content": "I am an AI assistant named..."},
            {"role": "user", "content": "Can you tell me how to install neovim"},
        ],
        stream=True
    )
    
    stream = True
    if stream:
        for chunk in completion:
            print(chunk)
    else:
        print(completion.choices[0].message.content)
    """
    req = request.json

    messages = req.get("messages", [])
    # To prevent empty [] input
    if len(messages) < 1:
        return get_error_data_result("You have to provide messages.")
    if messages[-1]["role"] != "user":
        return get_error_data_result("The last content of this conversation is not from user.")

    prompt = messages[-1]["content"]
    # Treat context tokens as reasoning tokens
    context_token_used = sum(len(message["content"]) for message in messages)

    dia = DialogService.query(tenant_id=tenant_id, id=chat_id, status=StatusEnum.VALID.value)
    if not dia:
        return get_error_data_result(f"You don't own the chat {chat_id}")
    dia = dia[0]

    # Filter system and non-sense assistant messages
    msg = []
    for m in messages:
        if m["role"] == "system":
            continue
        if m["role"] == "assistant" and not msg:
            continue
        msg.append(m)

    # tools = get_tools()
    # toolcall_session = SimpleFunctionCallServer()
    tools = None
    toolcall_session = None

    if req.get("stream", True):
        # The value for the usage field on all chunks except for the last one will be null.
        # The usage field on the last chunk contains token usage statistics for the entire request.
        # The choices field on the last chunk will always be an empty array [].
        def streamed_response_generator(chat_id, dia, msg):
            token_used = 0
            answer_cache = ""
            reasoning_cache = ""
            response = {
                "id": f"chatcmpl-{chat_id}",
                "choices": [{"delta": {"content": "", "role": "assistant", "function_call": None, "tool_calls": None, "reasoning_content": ""}, "finish_reason": None, "index": 0, "logprobs": None}],
                "created": int(time.time()),
                "model": "model",
                "object": "chat.completion.chunk",
                "system_fingerprint": "",
                "usage": None,
            }

            try:
                for ans in chat(dia, msg, True, toolcall_session=toolcall_session, tools=tools):
                    answer = ans["answer"]

                    reasoning_match = re.search(r"<think>(.*?)</think>", answer, flags=re.DOTALL)
                    if reasoning_match:
                        reasoning_part = reasoning_match.group(1)
                        content_part = answer[reasoning_match.end() :]
                    else:
                        reasoning_part = ""
                        content_part = answer

                    reasoning_incremental = ""
                    if reasoning_part:
                        if reasoning_part.startswith(reasoning_cache):
                            reasoning_incremental = reasoning_part.replace(reasoning_cache, "", 1)
                        else:
                            reasoning_incremental = reasoning_part
                        reasoning_cache = reasoning_part

                    content_incremental = ""
                    if content_part:
                        if content_part.startswith(answer_cache):
                            content_incremental = content_part.replace(answer_cache, "", 1)
                    else:
                        content_incremental = content_part
                    answer_cache = content_part

                    token_used += len(reasoning_incremental) + len(content_incremental)

                    if not any([reasoning_incremental, content_incremental]):
                        continue

                    if reasoning_incremental:
                        response["choices"][0]["delta"]["reasoning_content"] = reasoning_incremental
                    else:
                        response["choices"][0]["delta"]["reasoning_content"] = None

                    if content_incremental:
                        response["choices"][0]["delta"]["content"] = content_incremental
                    else:
                        response["choices"][0]["delta"]["content"] = None

                    yield f"data:{json.dumps(response, ensure_ascii=False)}\n\n"
            except Exception as e:
                response["choices"][0]["delta"]["content"] = "**ERROR**: " + str(e)
                yield f"data:{json.dumps(response, ensure_ascii=False)}\n\n"

            # The last chunk
            response["choices"][0]["delta"]["content"] = None
            response["choices"][0]["delta"]["reasoning_content"] = None
            response["choices"][0]["finish_reason"] = "stop"
            response["usage"] = {"prompt_tokens": len(prompt), "completion_tokens": token_used, "total_tokens": len(prompt) + token_used}
            yield f"data:{json.dumps(response, ensure_ascii=False)}\n\n"
            yield "data:[DONE]\n\n"

        resp = Response(streamed_response_generator(chat_id, dia, msg), mimetype="text/event-stream")
        resp.headers.add_header("Cache-control", "no-cache")
        resp.headers.add_header("Connection", "keep-alive")
        resp.headers.add_header("X-Accel-Buffering", "no")
        resp.headers.add_header("Content-Type", "text/event-stream; charset=utf-8")
        return resp
    else:
        answer = None
        for ans in chat(dia, msg, False, toolcall_session=toolcall_session, tools=tools):
            # focus answer content only
            answer = ans
            break
        content = answer["answer"]

        response = {
            "id": f"chatcmpl-{chat_id}",
            "object": "chat.completion",
            "created": int(time.time()),
            "model": req.get("model", ""),
            "usage": {
                "prompt_tokens": len(prompt),
                "completion_tokens": len(content),
                "total_tokens": len(prompt) + len(content),
                "completion_tokens_details": {
                    "reasoning_tokens": context_token_used,
                    "accepted_prediction_tokens": len(content),
                    "rejected_prediction_tokens": 0,  # 0 for simplicity
                },
            },
            "choices": [{"message": {"role": "assistant", "content": content}, "logprobs": None, "finish_reason": "stop", "index": 0}],
        }
        return jsonify(response)

@manager.route('/agents_openai/<agent_id>/chat/completions', methods=['POST'])  # noqa: F821
@validate_request("model", "messages")  # noqa: F821
@token_required
def agents_completion_openai_compatibility (tenant_id, agent_id):
    req = request.json
    tiktokenenc = tiktoken.get_encoding("cl100k_base")
    messages = req.get("messages", [])
    if not messages:
        return get_error_data_result("You must provide at least one message.")
    if not UserCanvasService.query(user_id=tenant_id, id=agent_id):
        return get_error_data_result(f"You don't own the agent {agent_id}")
  
    filtered_messages = [m for m in messages if m["role"] in ["user", "assistant"]]
    prompt_tokens = sum(len(tiktokenenc.encode(m["content"])) for m in filtered_messages)
    if not filtered_messages:
        return jsonify(get_data_openai( 
            id=agent_id,
            content="No valid messages found (user or assistant).",
            finish_reason="stop",
            model=req.get("model", ""), 
            completion_tokens=len(tiktokenenc.encode("No valid messages found (user or assistant).")),
            prompt_tokens=prompt_tokens, 
        ))
    
    # Get the last user message as the question
    question = next((m["content"] for m in reversed(messages) if m["role"] == "user"), "")
    
    if req.get("stream", True):
        return Response(completionOpenAI(tenant_id, agent_id, question, session_id=req.get("id", ""), stream=True), mimetype="text/event-stream")
    else:
        # For non-streaming, just return the response directly
        response = next(completionOpenAI(tenant_id, agent_id, question, session_id=req.get("id", ""), stream=False))
        return jsonify(response)
    

@manager.route("/agents/<agent_id>/completions", methods=["POST"])  # noqa: F821
@token_required
def agent_completions(tenant_id, agent_id):
    req = request.json
    cvs = UserCanvasService.query(user_id=tenant_id, id=agent_id)
    if not cvs:
        return get_error_data_result(f"You don't own the agent {agent_id}")
    if req.get("session_id"):
        dsl = cvs[0].dsl
        if not isinstance(dsl, str):
            dsl = json.dumps(dsl)
<<<<<<< HEAD
        canvas = Canvas(dsl, tenant_id)
        if canvas.get_preset_param():
            req["question"] = ""
        conv = API4ConversationService.query(id=req["session_id"], dialog_id=agent_id)
        if not conv:
            return get_error_data_result(f"You don't own the session {req['session_id']}")
=======

        conv = API4ConversationService.query(id=req["session_id"], dialog_id=agent_id)
        if not conv:
            return get_error_data_result(f"You don't own the session {req['session_id']}")
        # If an update to UserCanvas is detected, update the API4Conversation.dsl
        sync_dsl = req.get("sync_dsl", False)
        if sync_dsl is True and cvs[0].update_time > conv[0].update_time:
            current_dsl = conv[0].dsl
            new_dsl = json.loads(dsl)
            state_fields = ["history", "messages", "path", "reference"]
            states = {field: current_dsl.get(field, []) for field in state_fields}
            current_dsl.update(new_dsl)
            current_dsl.update(states)
            API4ConversationService.update_by_id(req["session_id"], {"dsl": current_dsl})
>>>>>>> 8fb5edd9
    else:
        req["question"] = ""
    if req.get("stream", True):
        resp = Response(agent_completion(tenant_id, agent_id, **req), mimetype="text/event-stream")
        resp.headers.add_header("Cache-control", "no-cache")
        resp.headers.add_header("Connection", "keep-alive")
        resp.headers.add_header("X-Accel-Buffering", "no")
        resp.headers.add_header("Content-Type", "text/event-stream; charset=utf-8")
        return resp
    try:
        for answer in agent_completion(tenant_id, agent_id, **req):
            return get_result(data=answer)
    except Exception as e:
        return get_error_data_result(str(e))


@manager.route("/chats/<chat_id>/sessions", methods=["GET"])  # noqa: F821
@token_required
def list_session(tenant_id, chat_id):
    if not DialogService.query(tenant_id=tenant_id, id=chat_id, status=StatusEnum.VALID.value):
        return get_error_data_result(message=f"You don't own the assistant {chat_id}.")
    id = request.args.get("id")
    name = request.args.get("name")
    page_number = int(request.args.get("page", 1))
    items_per_page = int(request.args.get("page_size", 30))
    orderby = request.args.get("orderby", "create_time")
    user_id = request.args.get("user_id")
    if request.args.get("desc") == "False" or request.args.get("desc") == "false":
        desc = False
    else:
        desc = True
    convs = ConversationService.get_list(chat_id, page_number, items_per_page, orderby, desc, id, name, user_id)
    if not convs:
        return get_result(data=[])
    for conv in convs:
        conv["messages"] = conv.pop("message")
        infos = conv["messages"]
        for info in infos:
            if "prompt" in info:
                info.pop("prompt")
        conv["chat_id"] = conv.pop("dialog_id")
        if conv["reference"]:
            messages = conv["messages"]
            message_num = 0
            chunk_num = 0
            while message_num < len(messages):
                if message_num != 0 and messages[message_num]["role"] != "user":
                    chunk_list = []
                    if "chunks" in conv["reference"][chunk_num]:
                        chunks = conv["reference"][chunk_num]["chunks"]
                        for chunk in chunks:
                            new_chunk = {
                                "id": chunk.get("chunk_id", chunk.get("id")),
                                "content": chunk.get("content_with_weight", chunk.get("content")),
                                "document_id": chunk.get("doc_id", chunk.get("document_id")),
                                "document_name": chunk.get("docnm_kwd", chunk.get("document_name")),
                                "dataset_id": chunk.get("kb_id", chunk.get("dataset_id")),
                                "image_id": chunk.get("image_id", chunk.get("img_id")),
                                "positions": chunk.get("positions", chunk.get("position_int")),
                            }

                            chunk_list.append(new_chunk)
                    chunk_num += 1
                    messages[message_num]["reference"] = chunk_list
                message_num += 1
        del conv["reference"]
    return get_result(data=convs)


@manager.route("/agents/<agent_id>/sessions", methods=["GET"])  # noqa: F821
@token_required
def list_agent_session(tenant_id, agent_id):
    if not UserCanvasService.query(user_id=tenant_id, id=agent_id):
        return get_error_data_result(message=f"You don't own the agent {agent_id}.")
    id = request.args.get("id")
<<<<<<< HEAD
=======
    user_id = request.args.get("user_id")
>>>>>>> 8fb5edd9
    page_number = int(request.args.get("page", 1))
    items_per_page = int(request.args.get("page_size", 30))
    orderby = request.args.get("orderby", "update_time")
    if request.args.get("desc") == "False" or request.args.get("desc") == "false":
        desc = False
    else:
        desc = True
    # dsl defaults to True in all cases except for False and false
    include_dsl = request.args.get("dsl") != "False" and request.args.get("dsl") != "false"
    convs = API4ConversationService.get_list(agent_id, tenant_id, page_number, items_per_page, orderby, desc, id, user_id, include_dsl)
    if not convs:
        return get_result(data=[])
    for conv in convs:
        conv["messages"] = conv.pop("message")
        infos = conv["messages"]
        for info in infos:
            if "prompt" in info:
                info.pop("prompt")
        conv["agent_id"] = conv.pop("dialog_id")
        if conv["reference"]:
            messages = conv["messages"]
            message_num = 0
            chunk_num = 0
            while message_num < len(messages):
                if message_num != 0 and messages[message_num]["role"] != "user":
                    chunk_list = []
                    if "chunks" in conv["reference"][chunk_num]:
                        chunks = conv["reference"][chunk_num]["chunks"]
                        for chunk in chunks:
                            new_chunk = {
                                "id": chunk.get("chunk_id", chunk.get("id")),
                                "content": chunk.get("content_with_weight", chunk.get("content")),
                                "document_id": chunk.get("doc_id", chunk.get("document_id")),
                                "document_name": chunk.get("docnm_kwd", chunk.get("document_name")),
                                "dataset_id": chunk.get("kb_id", chunk.get("dataset_id")),
                                "image_id": chunk.get("image_id", chunk.get("img_id")),
                                "positions": chunk.get("positions", chunk.get("position_int")),
                            }
                            chunk_list.append(new_chunk)
                    chunk_num += 1
                    messages[message_num]["reference"] = chunk_list
                message_num += 1
        del conv["reference"]
    return get_result(data=convs)


@manager.route("/chats/<chat_id>/sessions", methods=["DELETE"])  # noqa: F821
@token_required
def delete(tenant_id, chat_id):
    if not DialogService.query(id=chat_id, tenant_id=tenant_id, status=StatusEnum.VALID.value):
        return get_error_data_result(message="You don't own the chat")
    
    errors = []
    success_count = 0
    req = request.json
    convs = ConversationService.query(dialog_id=chat_id)
    if not req:
        ids = None
    else:
        ids = req.get("ids")

    if not ids:
        conv_list = []
        for conv in convs:
            conv_list.append(conv.id)
    else:
        conv_list = ids
    
    unique_conv_ids, duplicate_messages = check_duplicate_ids(conv_list, "session")
    conv_list = unique_conv_ids
    
    for id in conv_list:
        conv = ConversationService.query(id=id, dialog_id=chat_id)
        if not conv:
            errors.append(f"The chat doesn't own the session {id}")
            continue
        ConversationService.delete_by_id(id)
        success_count += 1
    
    if errors:
        if success_count > 0:
            return get_result(
                data={"success_count": success_count, "errors": errors},
                message=f"Partially deleted {success_count} sessions with {len(errors)} errors"
            )
        else:
            return get_error_data_result(message="; ".join(errors))
    
    if duplicate_messages:
        if success_count > 0:
            return get_result(
                message=f"Partially deleted {success_count} sessions with {len(duplicate_messages)} errors", 
                data={"success_count": success_count, "errors": duplicate_messages}
            )
        else:
            return get_error_data_result(message=";".join(duplicate_messages))
    
    return get_result()


@manager.route("/agents/<agent_id>/sessions", methods=["DELETE"])  # noqa: F821
@token_required
def delete_agent_session(tenant_id, agent_id):
    errors = []
    success_count = 0
    req = request.json
    cvs = UserCanvasService.query(user_id=tenant_id, id=agent_id)
    if not cvs:
        return get_error_data_result(f"You don't own the agent {agent_id}")

    convs = API4ConversationService.query(dialog_id=agent_id)
    if not convs:
        return get_error_data_result(f"Agent {agent_id} has no sessions")

    if not req:
        ids = None
    else:
        ids = req.get("ids")

    if not ids:
        conv_list = []
        for conv in convs:
            conv_list.append(conv.id)
    else:
        conv_list = ids

    unique_conv_ids, duplicate_messages = check_duplicate_ids(conv_list, "session")
    conv_list = unique_conv_ids

    for session_id in conv_list:
        conv = API4ConversationService.query(id=session_id, dialog_id=agent_id)
        if not conv:
            errors.append(f"The agent doesn't own the session {session_id}")
            continue
        API4ConversationService.delete_by_id(session_id)
        success_count += 1
    
    if errors:
        if success_count > 0:
            return get_result(
                data={"success_count": success_count, "errors": errors},
                message=f"Partially deleted {success_count} sessions with {len(errors)} errors"
            )
        else:
            return get_error_data_result(message="; ".join(errors))
    
    if duplicate_messages:
        if success_count > 0:
            return get_result(
                message=f"Partially deleted {success_count} sessions with {len(duplicate_messages)} errors", 
                data={"success_count": success_count, "errors": duplicate_messages}
            )
        else:
            return get_error_data_result(message=";".join(duplicate_messages))
    
    return get_result()


@manager.route("/sessions/ask", methods=["POST"])  # noqa: F821
@token_required
def ask_about(tenant_id):
    req = request.json
    if not req.get("question"):
        return get_error_data_result("`question` is required.")
    if not req.get("dataset_ids"):
        return get_error_data_result("`dataset_ids` is required.")
    if not isinstance(req.get("dataset_ids"), list):
        return get_error_data_result("`dataset_ids` should be a list.")
    req["kb_ids"] = req.pop("dataset_ids")
    for kb_id in req["kb_ids"]:
        if not KnowledgebaseService.accessible(kb_id, tenant_id):
            return get_error_data_result(f"You don't own the dataset {kb_id}.")
        kbs = KnowledgebaseService.query(id=kb_id)
        kb = kbs[0]
        if kb.chunk_num == 0:
            return get_error_data_result(f"The dataset {kb_id} doesn't own parsed file")
    uid = tenant_id

    def stream():
        nonlocal req, uid
        try:
            for ans in ask(req["question"], req["kb_ids"], uid):
                yield "data:" + json.dumps({"code": 0, "message": "", "data": ans}, ensure_ascii=False) + "\n\n"
        except Exception as e:
            yield "data:" + json.dumps({"code": 500, "message": str(e), "data": {"answer": "**ERROR**: " + str(e), "reference": []}}, ensure_ascii=False) + "\n\n"
        yield "data:" + json.dumps({"code": 0, "message": "", "data": True}, ensure_ascii=False) + "\n\n"

    resp = Response(stream(), mimetype="text/event-stream")
    resp.headers.add_header("Cache-control", "no-cache")
    resp.headers.add_header("Connection", "keep-alive")
    resp.headers.add_header("X-Accel-Buffering", "no")
    resp.headers.add_header("Content-Type", "text/event-stream; charset=utf-8")
    return resp


@manager.route("/sessions/related_questions", methods=["POST"])  # noqa: F821
@token_required
def related_questions(tenant_id):
    req = request.json
    if not req.get("question"):
        return get_error_data_result("`question` is required.")
    question = req["question"]
    chat_mdl = LLMBundle(tenant_id, LLMType.CHAT)
    prompt = """
Objective: To generate search terms related to the user's search keywords, helping users find more valuable information.
Instructions:
 - Based on the keywords provided by the user, generate 5-10 related search terms.
 - Each search term should be directly or indirectly related to the keyword, guiding the user to find more valuable information.
 - Use common, general terms as much as possible, avoiding obscure words or technical jargon.
 - Keep the term length between 2-4 words, concise and clear.
 - DO NOT translate, use the language of the original keywords.

### Example:
Keywords: Chinese football
Related search terms:
1. Current status of Chinese football
2. Reform of Chinese football
3. Youth training of Chinese football
4. Chinese football in the Asian Cup
5. Chinese football in the World Cup

Reason:
 - When searching, users often only use one or two keywords, making it difficult to fully express their information needs.
 - Generating related search terms can help users dig deeper into relevant information and improve search efficiency. 
 - At the same time, related terms can also help search engines better understand user needs and return more accurate search results.

"""
    ans = chat_mdl.chat(
        prompt,
        [
            {
                "role": "user",
                "content": f"""
Keywords: {question}
Related search terms:
    """,
            }
        ],
        {"temperature": 0.9},
    )
    return get_result(data=[re.sub(r"^[0-9]\. ", "", a) for a in ans.split("\n") if re.match(r"^[0-9]\. ", a)])


@manager.route("/chatbots/<dialog_id>/completions", methods=["POST"])  # noqa: F821
def chatbot_completions(dialog_id):
    req = request.json

    token = request.headers.get("Authorization").split()
    if len(token) != 2:
        return get_error_data_result(message='Authorization is not valid!"')
    token = token[1]
    objs = APIToken.query(beta=token)
    if not objs:
        return get_error_data_result(message='Authentication error: API key is invalid!"')

    if "quote" not in req:
        req["quote"] = False

    if req.get("stream", True):
        resp = Response(iframe_completion(dialog_id, **req), mimetype="text/event-stream")
        resp.headers.add_header("Cache-control", "no-cache")
        resp.headers.add_header("Connection", "keep-alive")
        resp.headers.add_header("X-Accel-Buffering", "no")
        resp.headers.add_header("Content-Type", "text/event-stream; charset=utf-8")
        return resp

    for answer in iframe_completion(dialog_id, **req):
        return get_result(data=answer)


@manager.route("/agentbots/<agent_id>/completions", methods=["POST"])  # noqa: F821
def agent_bot_completions(agent_id):
    req = request.json

    token = request.headers.get("Authorization").split()
    if len(token) != 2:
        return get_error_data_result(message='Authorization is not valid!"')
    token = token[1]
    objs = APIToken.query(beta=token)
    if not objs:
        return get_error_data_result(message='Authentication error: API key is invalid!"')

    if "quote" not in req:
        req["quote"] = False

    if req.get("stream", True):
        resp = Response(agent_completion(objs[0].tenant_id, agent_id, **req), mimetype="text/event-stream")
        resp.headers.add_header("Cache-control", "no-cache")
        resp.headers.add_header("Connection", "keep-alive")
        resp.headers.add_header("X-Accel-Buffering", "no")
        resp.headers.add_header("Content-Type", "text/event-stream; charset=utf-8")
        return resp

    for answer in agent_completion(objs[0].tenant_id, agent_id, **req):
        return get_result(data=answer)<|MERGE_RESOLUTION|>--- conflicted
+++ resolved
@@ -75,15 +75,10 @@
     e, cvs = UserCanvasService.get_by_id(agent_id)
     if not e:
         return get_error_data_result("Agent not found.")
-<<<<<<< HEAD
 
     if not UserCanvasService.query(user_id=tenant_id, id=agent_id):
         return get_error_data_result("You cannot access the agent.")
 
-=======
-    if not UserCanvasService.query(user_id=tenant_id, id=agent_id):
-        return get_error_data_result("You cannot access the agent.")
->>>>>>> 8fb5edd9
     if not isinstance(cvs.dsl, str):
         cvs.dsl = json.dumps(cvs.dsl, ensure_ascii=False)
 
@@ -125,18 +120,7 @@
         pass
 
     cvs.dsl = json.loads(str(canvas))
-<<<<<<< HEAD
-    conv = {
-        "id": get_uuid(),
-        "dialog_id": cvs.id,
-        "user_id": req.get("user_id", "") if isinstance(req, dict) else "",
-        "message": [{"role": "assistant", "content": canvas.get_prologue()}],
-        "source": "agent",
-        "dsl": cvs.dsl
-    }
-=======
     conv = {"id": get_uuid(), "dialog_id": cvs.id, "user_id": user_id, "message": [{"role": "assistant", "content": canvas.get_prologue()}], "source": "agent", "dsl": cvs.dsl}
->>>>>>> 8fb5edd9
     API4ConversationService.save(**conv)
     conv["agent_id"] = conv.pop("dialog_id")
     return get_result(data=conv)
@@ -168,15 +152,10 @@
 @token_required
 def chat_completion(tenant_id, chat_id):
     req = request.json
-<<<<<<< HEAD
-    if not req or not req.get("session_id"):
-        req = {"question": ""}
-=======
     if not req:
         req = {"question": ""}
     if not req.get("session_id"):
         req["question"] = ""
->>>>>>> 8fb5edd9
     if not DialogService.query(tenant_id=tenant_id, id=chat_id, status=StatusEnum.VALID.value):
         return get_error_data_result(f"You don't own the chat {chat_id}")
     if req.get("session_id"):
@@ -429,14 +408,6 @@
         dsl = cvs[0].dsl
         if not isinstance(dsl, str):
             dsl = json.dumps(dsl)
-<<<<<<< HEAD
-        canvas = Canvas(dsl, tenant_id)
-        if canvas.get_preset_param():
-            req["question"] = ""
-        conv = API4ConversationService.query(id=req["session_id"], dialog_id=agent_id)
-        if not conv:
-            return get_error_data_result(f"You don't own the session {req['session_id']}")
-=======
 
         conv = API4ConversationService.query(id=req["session_id"], dialog_id=agent_id)
         if not conv:
@@ -451,7 +422,6 @@
             current_dsl.update(new_dsl)
             current_dsl.update(states)
             API4ConversationService.update_by_id(req["session_id"], {"dsl": current_dsl})
->>>>>>> 8fb5edd9
     else:
         req["question"] = ""
     if req.get("stream", True):
@@ -527,10 +497,7 @@
     if not UserCanvasService.query(user_id=tenant_id, id=agent_id):
         return get_error_data_result(message=f"You don't own the agent {agent_id}.")
     id = request.args.get("id")
-<<<<<<< HEAD
-=======
     user_id = request.args.get("user_id")
->>>>>>> 8fb5edd9
     page_number = int(request.args.get("page", 1))
     items_per_page = int(request.args.get("page_size", 30))
     orderby = request.args.get("orderby", "update_time")

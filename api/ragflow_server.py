--- conflicted
+++ resolved
@@ -62,16 +62,12 @@
         except Exception:
             logging.exception("update_progress exception")
 
-<<<<<<< HEAD
-#Updated logo
-=======
 def signal_handler(sig, frame):
     logging.info("Received interrupt signal, shutting down...")
     stop_event.set()
     time.sleep(1)
     sys.exit(0)
 
->>>>>>> 8fb5edd9
 if __name__ == '__main__':
     logging.info(r"""
       _______                  _        

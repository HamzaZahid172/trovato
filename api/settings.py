--- conflicted
+++ resolved
@@ -72,12 +72,8 @@
     DATABASE_TYPE = os.getenv("DB_TYPE", 'mysql')
     DATABASE = decrypt_database_config(name=DATABASE_TYPE)
     LLM = get_base_config("user_default_llm", {})
-<<<<<<< HEAD
+    LLM_DEFAULT_MODELS = LLM.get("default_models", {})
     LLM_FACTORY = LLM.get("factory", "OpenAI")
-=======
-    LLM_DEFAULT_MODELS = LLM.get("default_models", {})
-    LLM_FACTORY = LLM.get("factory", "Tongyi-Qianwen")
->>>>>>> 8fb5edd9
     LLM_BASE_URL = LLM.get("base_url")
     try:
         REGISTER_ENABLED = int(os.environ.get("REGISTER_ENABLED", "1"))
@@ -92,75 +88,6 @@
 
     global CHAT_MDL, EMBEDDING_MDL, RERANK_MDL, ASR_MDL, IMAGE2TEXT_MDL
     if not LIGHTEN:
-<<<<<<< HEAD
-        default_llm = {
-            "Tongyi-Qianwen": {
-                "chat_model": "qwen-plus",
-                "embedding_model": "text-embedding-v2",
-                "image2text_model": "qwen-vl-max",
-                "asr_model": "paraformer-realtime-8k-v1",
-            },
-            "OpenAI": {
-                "chat_model": "gpt-3.5-turbo",
-                "embedding_model": "text-embedding-ada-002",
-                "image2text_model": "gpt-4-vision-preview",
-                "asr_model": "whisper-1",
-            },
-            "Azure-OpenAI": {
-                "chat_model": "gpt-35-turbo",
-                "embedding_model": "text-embedding-ada-002",
-                "image2text_model": "gpt-4-vision-preview",
-                "asr_model": "whisper-1",
-            },
-            "ZHIPU-AI": {
-                "chat_model": "glm-3-turbo",
-                "embedding_model": "embedding-2",
-                "image2text_model": "glm-4v",
-                "asr_model": "",
-            },
-            "Ollama": {
-                "chat_model": "qwen-14B-chat",
-                "embedding_model": "flag-embedding",
-                "image2text_model": "",
-                "asr_model": "",
-            },
-            "Moonshot": {
-                "chat_model": "moonshot-v1-8k",
-                "embedding_model": "",
-                "image2text_model": "",
-                "asr_model": "",
-            },
-            "DeepSeek": {
-                "chat_model": "deepseek-chat",
-                "embedding_model": "",
-                "image2text_model": "",
-                "asr_model": "",
-            },
-            "VolcEngine": {
-                "chat_model": "",
-                "embedding_model": "",
-                "image2text_model": "",
-                "asr_model": "",
-            },
-            "BAAI": {
-                "chat_model": "",
-                "embedding_model": "",
-                "image2text_model": "",
-                "asr_model": "",
-                "rerank_model": "BAAI/bge-reranker-v2-m3",
-            },
-            "FastEmbed": {
-                "embedding_model": "BAAI/bge-base-en-v1.5",
-            }
-        }
-
-        if LLM_FACTORY:
-            CHAT_MDL = default_llm[LLM_FACTORY]["chat_model"] + f"@{LLM_FACTORY}"
-            ASR_MDL = default_llm[LLM_FACTORY]["asr_model"] + f"@{LLM_FACTORY}"
-            IMAGE2TEXT_MDL = default_llm[LLM_FACTORY]["image2text_model"] + f"@{LLM_FACTORY}"
-        EMBEDDING_MDL = default_llm["FastEmbed"]["embedding_model"] + "@FastEmbed"
-        RERANK_MDL = default_llm["BAAI"]["rerank_model"] + "@BAAI"
-=======
         EMBEDDING_MDL = "BAAI/bge-large-zh-v1.5@BAAI"
 
     if LLM_DEFAULT_MODELS:
@@ -177,17 +104,12 @@
         ASR_MDL = ASR_MDL + (f"@{LLM_FACTORY}" if "@" not in ASR_MDL and ASR_MDL != "" else "")
         IMAGE2TEXT_MDL = IMAGE2TEXT_MDL + (
             f"@{LLM_FACTORY}" if "@" not in IMAGE2TEXT_MDL and IMAGE2TEXT_MDL != "" else "")
->>>>>>> 8fb5edd9
 
     global API_KEY, PARSERS, HOST_IP, HOST_PORT, SECRET_KEY
     API_KEY = LLM.get("api_key", "")
     PARSERS = LLM.get(
         "parsers",
-<<<<<<< HEAD
-        "naive:General,qa:Q&A,resume:Resume,manual:Technical Manual,table:Table,paper:Paper,book:Book,contracts:Contracts,laws:Laws,presentation:Presentation,picture:Picture,one:One,audio:Audio,knowledge_graph:Knowledge Graph,email:Email")
-=======
-        "naive:General,qa:Q&A,resume:Resume,manual:Manual,table:Table,paper:Paper,book:Book,laws:Laws,presentation:Presentation,picture:Picture,one:One,audio:Audio,knowledge_graph:Knowledge Graph,email:Email,tag:Tag")
->>>>>>> 8fb5edd9
+        "naive:General,qa:Q&A,resume:Resume,manual:Technical Manual,table:Table,paper:Paper,book:Book,contracts:Contracts,laws:Laws,presentation:Presentation,picture:Picture,one:One,audio:Audio,knowledge_graph:Knowledge Graph,email:Email, tag:Tag")
 
     HOST_IP = get_base_config(RAG_FLOW_SERVICE_NAME, {}).get("host", "127.0.0.1")
     HOST_PORT = get_base_config(RAG_FLOW_SERVICE_NAME, {}).get("http_port")

include:
  - ./docker-compose-base.yml

# To ensure that the container processes the locally modified `service_conf.yaml.template` instead of the one included in its image, you need to mount the local `service_conf.yaml.template` to the container.
services:
  ragflow:
    depends_on:
      mysql:
        condition: service_healthy
    image: ${RAGFLOW_IMAGE}
    container_name: ragflow-server
    ports:
      - ${SVR_HTTP_PORT}:9380
<<<<<<< HEAD
      - 7080:80
      - 7443:443
=======
      - 80:80
      - 443:443
      - 5678:5678
      - 5679:5679
>>>>>>> 8fb5edd9
    volumes:
      - ./ragflow-logs:/ragflow/logs
      - ./nginx/ragflow.conf:/etc/nginx/conf.d/ragflow.conf
      - ./nginx/proxy.conf:/etc/nginx/proxy.conf
      - ./nginx/nginx.conf:/etc/nginx/nginx.conf
      - ../history_data_agent:/ragflow/history_data_agent
      - ./service_conf.yaml.template:/ragflow/conf/service_conf.yaml.template

    env_file: .env
    environment:
      - TZ=${TIMEZONE}
      - HF_ENDPOINT=${HF_ENDPOINT}
      - MACOS=${MACOS}
    networks:
      - ragflow
    restart: on-failure
    # https://docs.docker.com/engine/daemon/prometheus/#create-a-prometheus-configuration
    # If you're using Docker Desktop, the --add-host flag is optional. This flag makes sure that the host's internal IP gets exposed to the Prometheus container.
    extra_hosts:
      - "host.docker.internal:host-gateway"
  # executor:
  #   depends_on:
  #     mysql:
  #       condition: service_healthy
  #   image: ${RAGFLOW_IMAGE}
  #   container_name: ragflow-executor
  #   volumes:
  #     - ./ragflow-logs:/ragflow/logs
  #     - ./nginx/ragflow.conf:/etc/nginx/conf.d/ragflow.conf
  #   env_file: .env
  #   environment:
  #     - TZ=${TIMEZONE}
  #     - HF_ENDPOINT=${HF_ENDPOINT}
  #     - MACOS=${MACOS}
  #   entrypoint: "/ragflow/entrypoint_task_executor.sh 1 3"
  #   networks:
  #     - ragflow
  #   restart: on-failure
  #   # https://docs.docker.com/engine/daemon/prometheus/#create-a-prometheus-configuration
  #   # If you're using Docker Desktop, the --add-host flag is optional. This flag makes sure that the host's internal IP gets exposed to the Prometheus container.
  #   extra_hosts:
  #     - "host.docker.internal:host-gateway"<|MERGE_RESOLUTION|>--- conflicted
+++ resolved
@@ -11,15 +11,10 @@
     container_name: ragflow-server
     ports:
       - ${SVR_HTTP_PORT}:9380
-<<<<<<< HEAD
-      - 7080:80
-      - 7443:443
-=======
       - 80:80
       - 443:443
       - 5678:5678
       - 5679:5679
->>>>>>> 8fb5edd9
     volumes:
       - ./ragflow-logs:/ragflow/logs
       - ./nginx/ragflow.conf:/etc/nginx/conf.d/ragflow.conf

import { translationTable } from '@/locales/config';
import TranslationTable from './TranslationTable';

function UserSettingLocale() {
  return (
    <TranslationTable
      data={translationTable}
      languages={[
        'English',
        {/*'Vietnamese',
        'Spanish',
        'zh',
        'zh-TRADITIONAL',
<<<<<<< HEAD
        'ja',*/}
=======
        'ja',
        'pt-br',
        'German',
>>>>>>> 8fb5edd9
      ]}
    />
  );
}

export default UserSettingLocale;<|MERGE_RESOLUTION|>--- conflicted
+++ resolved
@@ -11,13 +11,9 @@
         'Spanish',
         'zh',
         'zh-TRADITIONAL',
-<<<<<<< HEAD
-        'ja',*/}
-=======
         'ja',
         'pt-br',
-        'German',
->>>>>>> 8fb5edd9
+        'German',*/}
       ]}
     />
   );

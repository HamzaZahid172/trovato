--- conflicted
+++ resolved
@@ -500,21 +500,6 @@
                 }
               ],
               "top_n": 2
-<<<<<<< HEAD
-            }
-          },
-          "downstream": [
-            "Generate:GreatCarrotsDecide"
-          ],
-          "upstream": [
-            "KeywordExtract:BeigeTipsStand"
-          ]
-        },
-        "Google:OliveAreasCall": {
-          "obj": {
-            "component_name": "Google",
-            "params": {
-=======
             },
             "label": "Wikipedia",
             "name": "Wikipedia"
@@ -549,7 +534,6 @@
                   "type": "reference"
                 }
               ],
->>>>>>> 8fb5edd9
               "top_n": 2
             },
             "label": "Baidu",
@@ -670,23 +654,6 @@
               "topPEnabled": true,
               "top_n": 2,
               "top_p": 0.3
-<<<<<<< HEAD
-            }
-          },
-          "downstream": [
-            "Google:OliveAreasCall",
-            "DuckDuckGo:SoftButtonsRefuse",
-            "Wikipedia:WittyRiceLearn"
-          ],
-          "upstream": [
-            "RewriteQuestion:OrangeBottlesSwim"
-          ]
-        },
-        "Retrieval:SilentCamelsStick": {
-          "obj": {
-            "component_name": "Retrieval",
-            "params": {
-=======
             },
             "label": "KeywordExtract",
             "name": "Get keywords"
@@ -715,113 +682,11 @@
         {
           "data": {
             "form": {
->>>>>>> 8fb5edd9
               "empty_response": "The answer you want was not found in the knowledge base!",
               "kb_ids": [],
               "keywords_similarity_weight": 0.3,
               "similarity_threshold": 0.2,
               "top_n": 8
-<<<<<<< HEAD
-            }
-          },
-          "downstream": [
-            "Generate:GreatCarrotsDecide"
-          ],
-          "upstream": [
-            "RewriteQuestion:OrangeBottlesSwim"
-          ]
-        },
-        "Generate:GreatCarrotsDecide": {
-          "obj": {
-            "component_name": "Generate",
-            "params": {
-              "cite": true,
-              "frequency_penalty": 0.7,
-              "llm_id": "deepseek-chat@DeepSeek",
-              "max_tokens": 256,
-              "message_history_window_size": 12,
-              "parameters": [
-                {
-                  "component_id": "Retrieval:SilentCamelsStick",
-                  "id": "2a7a72d0-29da-4cfc-8745-57d5ee2251c3",
-                  "key": "kb_input"
-                },
-                {
-                  "component_id": "DuckDuckGo:SoftButtonsRefuse",
-                  "id": "5f7239b7-aa50-431d-a8b7-871cf355b3ca",
-                  "key": "duckduckgo"
-                },
-                {
-                  "component_id": "Wikipedia:WittyRiceLearn",
-                  "id": "e6f8b466-d857-482b-b068-e5dcc593ee79",
-                  "key": "wikipedia"
-                },
-                {
-                  "component_id": "Google:OliveAreasCall",
-                  "id": "d0e07768-bdad-4eee-beff-93a68ec83dd2",
-                  "key": "google"
-                }
-              ],
-              "presence_penalty": 0.4,
-              "prompt": "Role: You are an intelligent assistant. \nTask: Chat with user. Answer the question based on the provided content from: Knowledge Base, Wikipedia, Duckduckgo, Google.\nRequirements:\n  - Answer should be in markdown format.\n - Answer should include all sources(Knowledge Base, Wikipedia, Duckduckgo, Google) as long as they are relevant, and label the sources of the cited content separately.\n  - Attach URL links to the content which is quoted from Wikipedia, DuckDuckGo or Google.\n  - Do not make thing up when there's no relevant information to user's question. \n\n## Knowledge base content\n {kb_input}\n\n\n## Wikipedia content\n{wikipedia}\n\n\n## Duckduckgo content\n{duckduckgo}\n\n\n## Google content\n{google}",
-              "temperature": 0.1,
-              "top_p": 0.3
-            }
-          },
-          "downstream": [
-            "Answer:PoorMapsCover"
-          ],
-          "upstream": [
-            "Wikipedia:WittyRiceLearn",
-            "Google:OliveAreasCall",
-            "DuckDuckGo:SoftButtonsRefuse",
-            "Retrieval:SilentCamelsStick"
-          ]
-        }
-      },
-      "embed_id": "",
-      "graph": {
-        "nodes": [
-          {
-            "data": {
-              "label": "Begin",
-              "name": "opening"
-            },
-            "dragging": false,
-            "height": 44,
-            "id": "begin",
-            "position": {
-              "x": -1379.627471412851,
-              "y": -135.63593055637585
-            },
-            "positionAbsolute": {
-              "x": -1379.627471412851,
-              "y": -135.63593055637585
-            },
-            "selected": false,
-            "sourcePosition": "left",
-            "targetPosition": "right",
-            "type": "beginNode",
-            "width": 100
-          },
-          {
-            "data": {
-              "form": {},
-              "label": "Answer",
-              "name": "interface"
-            },
-            "dragging": false,
-            "height": 44,
-            "id": "Answer:PoorMapsCover",
-            "position": {
-              "x": -1172.8677760724227,
-              "y": -134.7856818291531
-            },
-            "positionAbsolute": {
-              "x": -1172.8677760724227,
-              "y": -134.7856818291531
-=======
->>>>>>> 8fb5edd9
             },
             "label": "Retrieval",
             "name": "Search KB"
@@ -833,36 +698,9 @@
             "height": 46,
             "width": 200
           },
-<<<<<<< HEAD
-          {
-            "data": {
-              "form": {
-                "top_n": 2
-              },
-              "label": "Google",
-              "name": "Google"
-            },
-            "dragging": false,
-            "height": 44,
-            "id": "Google:OliveAreasCall",
-            "position": {
-              "x": -334.8102520664264,
-              "y": -142.4206828864257
-            },
-            "positionAbsolute": {
-              "x": -334.8102520664264,
-              "y": -142.4206828864257
-            },
-            "selected": false,
-            "sourcePosition": "right",
-            "targetPosition": "left",
-            "type": "ragNode",
-            "width": 200
-=======
           "position": {
             "x": -641.3113750640641,
             "y": -4.669746081545384
->>>>>>> 8fb5edd9
           },
           "positionAbsolute": {
             "x": -641.3113750640641,
@@ -894,101 +732,9 @@
             "x": -628.5256394373041,
             "y": 412.60472782016245
           },
-<<<<<<< HEAD
-          {
-            "data": {
-              "form": {
-                "empty_response": "The answer you want was not found in the knowledge base!",
-                "kb_ids": [],
-                "keywords_similarity_weight": 0.3,
-                "similarity_threshold": 0.2,
-                "top_n": 8
-              },
-              "label": "Retrieval",
-              "name": "Search KB"
-            },
-            "dragging": false,
-            "height": 46,
-            "id": "Retrieval:SilentCamelsStick",
-            "position": {
-              "x": -641.3113750640641,
-              "y": -4.669746081545384
-            },
-            "positionAbsolute": {
-              "x": -641.3113750640641,
-              "y": -4.669746081545384
-            },
-            "selected": true,
-            "sourcePosition": "right",
-            "targetPosition": "left",
-            "type": "retrievalNode",
-            "width": 200
-          },
-          {
-            "data": {
-              "form": {
-                "cite": true,
-                "frequencyPenaltyEnabled": true,
-                "frequency_penalty": 0.7,
-                "llm_id": "deepseek-chat@DeepSeek",
-                "maxTokensEnabled": true,
-                "max_tokens": 256,
-                "message_history_window_size": 12,
-                "parameter": "Precise",
-                "parameters": [
-                  {
-                    "component_id": "Retrieval:SilentCamelsStick",
-                    "id": "2a7a72d0-29da-4cfc-8745-57d5ee2251c3",
-                    "key": "kb_input"
-                  },
-                  {
-                    "component_id": "DuckDuckGo:SoftButtonsRefuse",
-                    "id": "5f7239b7-aa50-431d-a8b7-871cf355b3ca",
-                    "key": "duckduckgo"
-                  },
-                  {
-                    "component_id": "Wikipedia:WittyRiceLearn",
-                    "id": "e6f8b466-d857-482b-b068-e5dcc593ee79",
-                    "key": "wikipedia"
-                  },
-                  {
-                    "component_id": "Google:OliveAreasCall",
-                    "id": "d0e07768-bdad-4eee-beff-93a68ec83dd2",
-                    "key": "Google"
-                  }
-                ],
-                "presencePenaltyEnabled": true,
-                "presence_penalty": 0.4,
-                "prompt": "Role: You are an intelligent assistant. \nTask: Chat with user. Answer the question based on the provided content from: Knowledge Base, Wikipedia, Duckduckgo, Google.\nRequirements:\n  - Answer should be in markdown format.\n - Answer should include all sources(Knowledge Base, Wikipedia, Duckduckgo, Google) as long as they are relevant, and label the sources of the cited content separately.\n  - Attach URL links to the content which is quoted from Wikipedia, DuckDuckGo or Google.\n  - Do not make thing up when there's no relevant information to user's question. \n\n## Knowledge base content\n {kb_input}\n\n\n## Wikipedia content\n{wikipedia}\n\n\n## Duckduckgo content\n{duckduckgo}\n\n\n## Google content\n{Google}",
-                "temperature": 0.1,
-                "temperatureEnabled": true,
-                "topPEnabled": true,
-                "top_p": 0.3
-              },
-              "label": "Generate",
-              "name": "LLM"
-            },
-            "dragging": false,
-            "height": 254,
-            "id": "Generate:GreatCarrotsDecide",
-            "position": {
-              "x": -633.3943275994267,
-              "y": 141.79563201424583
-            },
-            "positionAbsolute": {
-              "x": -633.3943275994267,
-              "y": 141.79563201424583
-            },
-            "selected": false,
-            "sourcePosition": "right",
-            "targetPosition": "left",
-            "type": "generateNode",
-            "width": 200
-=======
           "positionAbsolute": {
             "x": -628.5256394373041,
             "y": 412.60472782016245
->>>>>>> 8fb5edd9
           },
           "resizing": false,
           "selected": false,
@@ -997,17 +743,6 @@
             "height": 144,
             "width": 443
           },
-<<<<<<< HEAD
-          {
-            "data": {
-              "form": {
-                "text": "Complete questions by conversation history.\nUser: What's Trovato?\nAssistant: Trovato is xxx.\nUser: How to deloy it?\n\nRefine it: How to deploy Trovato?"
-              },
-              "label": "Note",
-              "name": "N: Refine question"
-            },
-            "dragging": false,
-=======
           "targetPosition": "left",
           "type": "noteNode",
           "width": 443
@@ -1025,7 +760,6 @@
           "height": 209,
           "id": "Note:CuteRavensBehave",
           "measured": {
->>>>>>> 8fb5edd9
             "height": 209,
             "width": 266
           },
@@ -1092,38 +826,6 @@
           "id": "Note:DryActorsTry",
           "measured": {
             "height": 128,
-<<<<<<< HEAD
-            "id": "Note:DryActorsTry",
-            "position": {
-              "x": 49.68127281474659,
-              "y": -16.899164744846445
-            },
-            "positionAbsolute": {
-              "x": 49.68127281474659,
-              "y": -16.899164744846445
-            },
-            "resizing": false,
-            "selected": false,
-            "sourcePosition": "right",
-            "style": {
-              "height": 128,
-              "width": 281
-            },
-            "targetPosition": "left",
-            "type": "noteNode",
-            "width": 281,
-            "dragHandle": ".note-drag-handle"
-          },
-          {
-            "data": {
-              "form": {
-                "text": "Based on the keywords, searches on Google and returns the found content."
-              },
-              "label": "Note",
-              "name": "N :Google"
-            },
-            "dragging": false,
-=======
             "width": 281
           },
           "position": {
@@ -1138,7 +840,6 @@
           "selected": false,
           "sourcePosition": "right",
           "style": {
->>>>>>> 8fb5edd9
             "height": 128,
             "width": 281
           },
@@ -1225,182 +926,6 @@
           "id": "Note:GentleWorldsDesign",
           "measured": {
             "height": 162,
-<<<<<<< HEAD
-            "id": "Note:GentleWorldsDesign",
-            "position": {
-              "x": -646.3211655055846,
-              "y": -334.10598887579624
-            },
-            "positionAbsolute": {
-              "x": -646.3211655055846,
-              "y": -334.10598887579624
-            },
-            "resizing": false,
-            "selected": false,
-            "sourcePosition": "right",
-            "style": {
-              "height": 162,
-              "width": 201
-            },
-            "targetPosition": "left",
-            "type": "noteNode",
-            "width": 201,
-            "dragHandle": ".note-drag-handle"
-          }
-        ],
-        "edges": [
-          {
-            "id": "reactflow__edge-begin-Answer:PoorMapsCoverc",
-            "markerEnd": "logo",
-            "source": "begin",
-            "sourceHandle": null,
-            "style": {
-              "stroke": "rgb(202 197 245)",
-              "strokeWidth": 2
-            },
-            "target": "Answer:PoorMapsCover",
-            "targetHandle": "c",
-            "type": "buttonEdge"
-          },
-          {
-            "id": "reactflow__edge-Answer:PoorMapsCoverb-RewriteQuestion:OrangeBottlesSwimc",
-            "markerEnd": "logo",
-            "source": "Answer:PoorMapsCover",
-            "sourceHandle": "b",
-            "style": {
-              "stroke": "rgb(202 197 245)",
-              "strokeWidth": 2
-            },
-            "target": "RewriteQuestion:OrangeBottlesSwim",
-            "targetHandle": "c",
-            "type": "buttonEdge"
-          },
-          {
-            "id": "reactflow__edge-RewriteQuestion:OrangeBottlesSwimb-KeywordExtract:BeigeTipsStandc",
-            "markerEnd": "logo",
-            "source": "RewriteQuestion:OrangeBottlesSwim",
-            "sourceHandle": "b",
-            "style": {
-              "stroke": "rgb(202 197 245)",
-              "strokeWidth": 2
-            },
-            "target": "KeywordExtract:BeigeTipsStand",
-            "targetHandle": "c",
-            "type": "buttonEdge"
-          },
-          {
-            "id": "reactflow__edge-KeywordExtract:BeigeTipsStandb-Google:OliveAreasCallc",
-            "markerEnd": "logo",
-            "source": "KeywordExtract:BeigeTipsStand",
-            "sourceHandle": "b",
-            "style": {
-              "stroke": "rgb(202 197 245)",
-              "strokeWidth": 2
-            },
-            "target": "Google:OliveAreasCall",
-            "targetHandle": "c",
-            "type": "buttonEdge"
-          },
-          {
-            "id": "reactflow__edge-KeywordExtract:BeigeTipsStandb-DuckDuckGo:SoftButtonsRefusec",
-            "markerEnd": "logo",
-            "source": "KeywordExtract:BeigeTipsStand",
-            "sourceHandle": "b",
-            "style": {
-              "stroke": "rgb(202 197 245)",
-              "strokeWidth": 2
-            },
-            "target": "DuckDuckGo:SoftButtonsRefuse",
-            "targetHandle": "c",
-            "type": "buttonEdge"
-          },
-          {
-            "id": "reactflow__edge-KeywordExtract:BeigeTipsStandb-Wikipedia:WittyRiceLearnc",
-            "markerEnd": "logo",
-            "source": "KeywordExtract:BeigeTipsStand",
-            "sourceHandle": "b",
-            "style": {
-              "stroke": "rgb(202 197 245)",
-              "strokeWidth": 2
-            },
-            "target": "Wikipedia:WittyRiceLearn",
-            "targetHandle": "c",
-            "type": "buttonEdge"
-          },
-          {
-            "id": "reactflow__edge-RewriteQuestion:OrangeBottlesSwimb-Retrieval:SilentCamelsStickc",
-            "markerEnd": "logo",
-            "source": "RewriteQuestion:OrangeBottlesSwim",
-            "sourceHandle": "b",
-            "style": {
-              "stroke": "rgb(202 197 245)",
-              "strokeWidth": 2
-            },
-            "target": "Retrieval:SilentCamelsStick",
-            "targetHandle": "c",
-            "type": "buttonEdge"
-          },
-          {
-            "id": "reactflow__edge-Wikipedia:WittyRiceLearnb-Generate:GreatCarrotsDecideb",
-            "markerEnd": "logo",
-            "source": "Wikipedia:WittyRiceLearn",
-            "sourceHandle": "b",
-            "style": {
-              "stroke": "rgb(202 197 245)",
-              "strokeWidth": 2
-            },
-            "target": "Generate:GreatCarrotsDecide",
-            "targetHandle": "b",
-            "type": "buttonEdge"
-          },
-          {
-            "id": "reactflow__edge-Google:OliveAreasCallb-Generate:GreatCarrotsDecideb",
-            "markerEnd": "logo",
-            "source": "Google:OliveAreasCall",
-            "sourceHandle": "b",
-            "style": {
-              "stroke": "rgb(202 197 245)",
-              "strokeWidth": 2
-            },
-            "target": "Generate:GreatCarrotsDecide",
-            "targetHandle": "b",
-            "type": "buttonEdge"
-          },
-          {
-            "id": "reactflow__edge-DuckDuckGo:SoftButtonsRefuseb-Generate:GreatCarrotsDecideb",
-            "markerEnd": "logo",
-            "source": "DuckDuckGo:SoftButtonsRefuse",
-            "sourceHandle": "b",
-            "style": {
-              "stroke": "rgb(202 197 245)",
-              "strokeWidth": 2
-            },
-            "target": "Generate:GreatCarrotsDecide",
-            "targetHandle": "b",
-            "type": "buttonEdge"
-          },
-          {
-            "id": "reactflow__edge-Retrieval:SilentCamelsStickb-Generate:GreatCarrotsDecideb",
-            "markerEnd": "logo",
-            "source": "Retrieval:SilentCamelsStick",
-            "sourceHandle": "b",
-            "style": {
-              "stroke": "rgb(202 197 245)",
-              "strokeWidth": 2
-            },
-            "target": "Generate:GreatCarrotsDecide",
-            "targetHandle": "b",
-            "type": "buttonEdge"
-          },
-          {
-            "id": "reactflow__edge-Generate:GreatCarrotsDecidec-Answer:PoorMapsCoverc",
-            "markerEnd": "logo",
-            "source": "Generate:GreatCarrotsDecide",
-            "sourceHandle": "c",
-            "style": {
-              "stroke": "rgb(202 197 245)",
-              "strokeWidth": 2
-=======
             "width": 201
           },
           "position": {
@@ -1441,7 +966,6 @@
               "temperatureEnabled": true,
               "topPEnabled": true,
               "top_p": 0.3
->>>>>>> 8fb5edd9
             },
             "label": "Generate",
             "name": "LLM"

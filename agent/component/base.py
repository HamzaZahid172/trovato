#
#  Copyright 2024 The InfiniFlow Authors. All Rights Reserved.
#
#  Licensed under the Apache License, Version 2.0 (the "License");
#  you may not use this file except in compliance with the License.
#  You may obtain a copy of the License at
#
#      http://www.apache.org/licenses/LICENSE-2.0
#
#  Unless required by applicable law or agreed to in writing, software
#  distributed under the License is distributed on an "AS IS" BASIS,
#  WITHOUT WARRANTIES OR CONDITIONS OF ANY KIND, either express or implied.
#  See the License for the specific language governing permissions and
#  limitations under the License.
#
from abc import ABC
import builtins
import json
import os
import logging
from functools import partial
from typing import Tuple, Union

import pandas as pd

from agent import settings

_FEEDED_DEPRECATED_PARAMS = "_feeded_deprecated_params"
_DEPRECATED_PARAMS = "_deprecated_params"
_USER_FEEDED_PARAMS = "_user_feeded_params"
_IS_RAW_CONF = "_is_raw_conf"


class ComponentParamBase(ABC):
    def __init__(self):
        self.output_var_name = "output"
        self.message_history_window_size = 22
        self.query = []
        self.inputs = []
        self.debug_inputs = []

    def set_name(self, name: str):
        self._name = name
        return self

    def check(self):
        raise NotImplementedError("Parameter Object should be checked.")

    @classmethod
    def _get_or_init_deprecated_params_set(cls):
        if not hasattr(cls, _DEPRECATED_PARAMS):
            setattr(cls, _DEPRECATED_PARAMS, set())
        return getattr(cls, _DEPRECATED_PARAMS)

    def _get_or_init_feeded_deprecated_params_set(self, conf=None):
        if not hasattr(self, _FEEDED_DEPRECATED_PARAMS):
            if conf is None:
                setattr(self, _FEEDED_DEPRECATED_PARAMS, set())
            else:
                setattr(
                    self,
                    _FEEDED_DEPRECATED_PARAMS,
                    set(conf[_FEEDED_DEPRECATED_PARAMS]),
                )
        return getattr(self, _FEEDED_DEPRECATED_PARAMS)

    def _get_or_init_user_feeded_params_set(self, conf=None):
        if not hasattr(self, _USER_FEEDED_PARAMS):
            if conf is None:
                setattr(self, _USER_FEEDED_PARAMS, set())
            else:
                setattr(self, _USER_FEEDED_PARAMS, set(conf[_USER_FEEDED_PARAMS]))
        return getattr(self, _USER_FEEDED_PARAMS)

    def get_user_feeded(self):
        return self._get_or_init_user_feeded_params_set()

    def get_feeded_deprecated_params(self):
        return self._get_or_init_feeded_deprecated_params_set()

    @property
    def _deprecated_params_set(self):
        return {name: True for name in self.get_feeded_deprecated_params()}

    def __str__(self):
        return json.dumps(self.as_dict(), ensure_ascii=False)

    def as_dict(self):
        def _recursive_convert_obj_to_dict(obj):
            ret_dict = {}
            for attr_name in list(obj.__dict__):
                if attr_name in [_FEEDED_DEPRECATED_PARAMS, _DEPRECATED_PARAMS, _USER_FEEDED_PARAMS, _IS_RAW_CONF]:
                    continue
                # get attr
                attr = getattr(obj, attr_name)
                if isinstance(attr, pd.DataFrame):
                    ret_dict[attr_name] = attr.to_dict()
                    continue
                if attr and type(attr).__name__ not in dir(builtins):
                    ret_dict[attr_name] = _recursive_convert_obj_to_dict(attr)
                else:
                    ret_dict[attr_name] = attr

            return ret_dict

        return _recursive_convert_obj_to_dict(self)

    def update(self, conf, allow_redundant=False):
        update_from_raw_conf = conf.get(_IS_RAW_CONF, True)
        if update_from_raw_conf:
            deprecated_params_set = self._get_or_init_deprecated_params_set()
            feeded_deprecated_params_set = (
                self._get_or_init_feeded_deprecated_params_set()
            )
            user_feeded_params_set = self._get_or_init_user_feeded_params_set()
            setattr(self, _IS_RAW_CONF, False)
        else:
            feeded_deprecated_params_set = (
                self._get_or_init_feeded_deprecated_params_set(conf)
            )
            user_feeded_params_set = self._get_or_init_user_feeded_params_set(conf)

        def _recursive_update_param(param, config, depth, prefix):
            if depth > settings.PARAM_MAXDEPTH:
                raise ValueError("Param define nesting too deep!!!, can not parse it")

            inst_variables = param.__dict__
            redundant_attrs = []
            for config_key, config_value in config.items():
                # redundant attr
                if config_key not in inst_variables:
                    if not update_from_raw_conf and config_key.startswith("_"):
                        setattr(param, config_key, config_value)
                    else:
                        setattr(param, config_key, config_value)
                        # redundant_attrs.append(config_key)
                    continue

                full_config_key = f"{prefix}{config_key}"

                if update_from_raw_conf:
                    # add user feeded params
                    user_feeded_params_set.add(full_config_key)

                    # update user feeded deprecated param set
                    if full_config_key in deprecated_params_set:
                        feeded_deprecated_params_set.add(full_config_key)

                # supported attr
                attr = getattr(param, config_key)
                if type(attr).__name__ in dir(builtins) or attr is None:
                    setattr(param, config_key, config_value)

                else:
                    # recursive set obj attr
                    sub_params = _recursive_update_param(
                        attr, config_value, depth + 1, prefix=f"{prefix}{config_key}."
                    )
                    setattr(param, config_key, sub_params)

            if not allow_redundant and redundant_attrs:
                raise ValueError(
                    f"cpn `{getattr(self, '_name', type(self))}` has redundant parameters: `{[redundant_attrs]}`"
                )

            return param

        return _recursive_update_param(param=self, config=conf, depth=0, prefix="")

    def extract_not_builtin(self):
        def _get_not_builtin_types(obj):
            ret_dict = {}
            for variable in obj.__dict__:
                attr = getattr(obj, variable)
                if attr and type(attr).__name__ not in dir(builtins):
                    ret_dict[variable] = _get_not_builtin_types(attr)

            return ret_dict

        return _get_not_builtin_types(self)

    def validate(self):
        self.builtin_types = dir(builtins)
        self.func = {
            "ge": self._greater_equal_than,
            "le": self._less_equal_than,
            "in": self._in,
            "not_in": self._not_in,
            "range": self._range,
        }
        home_dir = os.path.abspath(os.path.dirname(os.path.realpath(__file__)))
        param_validation_path_prefix = home_dir + "/param_validation/"

        param_name = type(self).__name__
        param_validation_path = "/".join(
            [param_validation_path_prefix, param_name + ".json"]
        )

        validation_json = None

        try:
            with open(param_validation_path, "r") as fin:
                validation_json = json.loads(fin.read())
        except BaseException:
            return

        self._validate_param(self, validation_json)

    def _validate_param(self, param_obj, validation_json):
        default_section = type(param_obj).__name__
        var_list = param_obj.__dict__

        for variable in var_list:
            attr = getattr(param_obj, variable)

            if type(attr).__name__ in self.builtin_types or attr is None:
                if variable not in validation_json:
                    continue

                validation_dict = validation_json[default_section][variable]
                value = getattr(param_obj, variable)
                value_legal = False

                for op_type in validation_dict:
                    if self.func[op_type](value, validation_dict[op_type]):
                        value_legal = True
                        break

                if not value_legal:
                    raise ValueError(
                        "Plase check runtime conf, {} = {} does not match user-parameter restriction".format(
                            variable, value
                        )
                    )

            elif variable in validation_json:
                self._validate_param(attr, validation_json)

    @staticmethod
    def check_string(param, descr):
        if type(param).__name__ not in ["str"]:
            raise ValueError(
                descr + " {} not supported, should be string type".format(param)
            )

    @staticmethod
    def check_empty(param, descr):
        if not param:
            raise ValueError(
                descr + " does not support empty value."
            )

    @staticmethod
    def check_positive_integer(param, descr):
        if type(param).__name__ not in ["int", "long"] or param <= 0:
            raise ValueError(
                descr + " {} not supported, should be positive integer".format(param)
            )

    @staticmethod
    def check_positive_number(param, descr):
        if type(param).__name__ not in ["float", "int", "long"] or param <= 0:
            raise ValueError(
                descr + " {} not supported, should be positive numeric".format(param)
            )

    @staticmethod
    def check_nonnegative_number(param, descr):
        if type(param).__name__ not in ["float", "int", "long"] or param < 0:
            raise ValueError(
                descr
                + " {} not supported, should be non-negative numeric".format(param)
            )

    @staticmethod
    def check_decimal_float(param, descr):
        if type(param).__name__ not in ["float", "int"] or param < 0 or param > 1:
            raise ValueError(
                descr
                + " {} not supported, should be a float number in range [0, 1]".format(
                    param
                )
            )

    @staticmethod
    def check_boolean(param, descr):
        if type(param).__name__ != "bool":
            raise ValueError(
                descr + " {} not supported, should be bool type".format(param)
            )

    @staticmethod
    def check_open_unit_interval(param, descr):
        if type(param).__name__ not in ["float"] or param <= 0 or param >= 1:
            raise ValueError(
                descr + " should be a numeric number between 0 and 1 exclusively"
            )

    @staticmethod
    def check_valid_value(param, descr, valid_values):
        if param not in valid_values:
            raise ValueError(
                descr
                + " {} is not supported, it should be in {}".format(param, valid_values)
            )

    @staticmethod
    def check_defined_type(param, descr, types):
        if type(param).__name__ not in types:
            raise ValueError(
                descr + " {} not supported, should be one of {}".format(param, types)
            )

    @staticmethod
    def check_and_change_lower(param, valid_list, descr=""):
        if type(param).__name__ != "str":
            raise ValueError(
                descr
                + " {} not supported, should be one of {}".format(param, valid_list)
            )

        lower_param = param.lower()
        if lower_param in valid_list:
            return lower_param
        else:
            raise ValueError(
                descr
                + " {} not supported, should be one of {}".format(param, valid_list)
            )

    @staticmethod
    def _greater_equal_than(value, limit):
        return value >= limit - settings.FLOAT_ZERO

    @staticmethod
    def _less_equal_than(value, limit):
        return value <= limit + settings.FLOAT_ZERO

    @staticmethod
    def _range(value, ranges):
        in_range = False
        for left_limit, right_limit in ranges:
            if (
                    left_limit - settings.FLOAT_ZERO
                    <= value
                    <= right_limit + settings.FLOAT_ZERO
            ):
                in_range = True
                break

        return in_range

    @staticmethod
    def _in(value, right_value_list):
        return value in right_value_list

    @staticmethod
    def _not_in(value, wrong_value_list):
        return value not in wrong_value_list

    def _warn_deprecated_param(self, param_name, descr):
        if self._deprecated_params_set.get(param_name):
            logging.warning(
                f"{descr} {param_name} is deprecated and ignored in this version."
            )

    def _warn_to_deprecate_param(self, param_name, descr, new_param):
        if self._deprecated_params_set.get(param_name):
            logging.warning(
                f"{descr} {param_name} will be deprecated in future release; "
                f"please use {new_param} instead."
            )
            return True
        return False


class ComponentBase(ABC):
    component_name: str

    def __str__(self):
        """
        {
            "component_name": "Begin",
            "params": {}
        }
        """
        return """{{
            "component_name": "{}",
            "params": {},
            "output": {},
            "inputs": {}
        }}""".format(self.component_name,
                     self._param,
                     json.dumps(json.loads(str(self._param)).get("output", {}), ensure_ascii=False),
                     json.dumps(json.loads(str(self._param)).get("inputs", []), ensure_ascii=False)
        )

    def __init__(self, canvas, id, param: ComponentParamBase):
        from agent.canvas import Canvas  # Local import to avoid cyclic dependency
        assert isinstance(canvas, Canvas), "canvas must be an instance of Canvas"
        self._canvas = canvas
        self._id = id
        self._param = param
        self._param.check()

    def get_dependent_components(self):
        cpnts = set([para["component_id"].split("@")[0] for para in self._param.query \
                     if para.get("component_id") \
                     and para["component_id"].lower().find("answer") < 0 \
                     and para["component_id"].lower().find("begin") < 0])
        return list(cpnts)

    def run(self, history, **kwargs):
        logging.debug("{}, history: {}, kwargs: {}".format(self, json.dumps(history, ensure_ascii=False),
                                                              json.dumps(kwargs, ensure_ascii=False)))
        self._param.debug_inputs = []
        try:
            res = self._run(history, **kwargs)
            self.set_output(res)
        except Exception as e:
            self.set_output(pd.DataFrame([{"content": str(e)}]))
            raise e

        return res

    def _run(self, history, **kwargs):
        raise NotImplementedError()

    def output(self, allow_partial=True) -> Tuple[str, Union[pd.DataFrame, partial]]:
        o = getattr(self._param, self._param.output_var_name)
        if not isinstance(o, partial):
            if not isinstance(o, pd.DataFrame):
                if isinstance(o, list):
                    return self._param.output_var_name, pd.DataFrame(o).dropna()
                if o is None:
                    return self._param.output_var_name, pd.DataFrame()
                return self._param.output_var_name, pd.DataFrame([{"content": str(o)}])
            return self._param.output_var_name, o

        if allow_partial or not isinstance(o, partial):
            if not isinstance(o, partial) and not isinstance(o, pd.DataFrame):
                return pd.DataFrame(o if isinstance(o, list) else [o]).dropna()
            return self._param.output_var_name, o

        outs = None
        for oo in o():
            if not isinstance(oo, pd.DataFrame):
                outs = pd.DataFrame(oo if isinstance(oo, list) else [oo]).dropna()
            else:
                outs = oo.dropna()
        return self._param.output_var_name, outs

    def reset(self):
        setattr(self._param, self._param.output_var_name, None)
        self._param.inputs = []

    def set_output(self, v):
        setattr(self._param, self._param.output_var_name, v)

    def get_input(self):
        if self._param.debug_inputs:
            return pd.DataFrame([{"content": v["value"]} for v in self._param.debug_inputs if v.get("value")])

        reversed_cpnts = []
        if len(self._canvas.path) > 1:
            reversed_cpnts.extend(self._canvas.path[-2])
        reversed_cpnts.extend(self._canvas.path[-1])
        up_cpns = self.get_upstream()
        reversed_up_cpnts = [cpn for cpn in reversed_cpnts if cpn in up_cpns]

        if self._param.query:
            self._param.inputs = []
            outs = []
            for q in self._param.query:
                if q.get("component_id"):
                    if q["component_id"].split("@")[0].lower().find("begin") >= 0:
                        cpn_id, key = q["component_id"].split("@")
                        for p in self._canvas.get_component(cpn_id)["obj"]._param.query:
                            if p["key"] == key:
                                outs.append(pd.DataFrame([{"content": p.get("value", "")}]))
                                self._param.inputs.append({"component_id": q["component_id"],
                                                           "content": p.get("value", "")})
                                break
                        else:
                            assert False, f"Can't find parameter '{key}' for {cpn_id}"
                        continue

                    if q["component_id"].lower().find("answer") == 0:
<<<<<<< HEAD
                        for r, c in self._canvas.history[::-1]:
                            if r == "user":
                                self._param.inputs.append(pd.DataFrame([{"content": c, "component_id": q["component_id"]}]))
                                break
=======
                        txt = []
                        for r, c in self._canvas.history[::-1][:self._param.message_history_window_size][::-1]:
                            txt.append(f"{r.upper()}:{c}")
                        txt = "\n".join(txt)
                        self._param.inputs.append({"content": txt, "component_id": q["component_id"]})
                        outs.append(pd.DataFrame([{"content": txt}]))
>>>>>>> 8fb5edd9
                        continue

                    outs.append(self._canvas.get_component(q["component_id"])["obj"].output(allow_partial=False)[1])
                    self._param.inputs.append({"component_id": q["component_id"],
                                               "content": "\n".join(
                                                   [str(d["content"]) for d in outs[-1].to_dict('records')])})
                elif q.get("value"):
                    self._param.inputs.append({"component_id": None, "content": q["value"]})
                    outs.append(pd.DataFrame([{"content": q["value"]}]))
            if outs:
                df = pd.concat(outs, ignore_index=True)
                if "content" in df:
                    df = df.drop_duplicates(subset=['content']).reset_index(drop=True)
                return df

        upstream_outs = []

        for u in reversed_up_cpnts[::-1]:
            if self.get_component_name(u) in ["switch", "concentrator"]:
                continue
            if self.component_name.lower() == "generate" and self.get_component_name(u) == "retrieval":
                o = self._canvas.get_component(u)["obj"].output(allow_partial=False)[1]
                if o is not None:
                    o["component_id"] = u
                    upstream_outs.append(o)
                    continue
            #if self.component_name.lower()!="answer" and u not in self._canvas.get_component(self._id)["upstream"]: continue
            if self.component_name.lower().find("switch") < 0 \
                    and self.get_component_name(u) in ["relevant", "categorize"]:
                continue
            if u.lower().find("answer") >= 0:
                for r, c in self._canvas.history[::-1]:
                    if r == "user":
                        upstream_outs.append(pd.DataFrame([{"content": c, "component_id": u}]))
                        break
                break
            if self.component_name.lower().find("answer") >= 0 and self.get_component_name(u) in ["relevant"]:
                continue
            o = self._canvas.get_component(u)["obj"].output(allow_partial=False)[1]
            if o is not None:
                o["component_id"] = u
                upstream_outs.append(o)
            break

        assert upstream_outs, "Can't inference the where the component input is. Please identify whose output is this component's input."

        df = pd.concat(upstream_outs, ignore_index=True)
        if "content" in df:
            df = df.drop_duplicates(subset=['content']).reset_index(drop=True)

        self._param.inputs = []
        for _, r in df.iterrows():
            self._param.inputs.append({"component_id": r["component_id"], "content": r["content"]})

        return df

    def get_input_elements(self):
        assert self._param.query, "Please verify the input parameters first."
        eles = []
        for q in self._param.query:
            if q.get("component_id"):
                cpn_id = q["component_id"]
                if cpn_id.split("@")[0].lower().find("begin") >= 0:
                    cpn_id, key = cpn_id.split("@")
                    eles.extend(self._canvas.get_component(cpn_id)["obj"]._param.query)
                    continue

                eles.append({"name": self._canvas.get_component_name(cpn_id), "key": cpn_id})
            else:
                eles.append({"key": q["value"], "name": q["value"], "value": q["value"]})
        return eles

    def get_stream_input(self):
        reversed_cpnts = []
        if len(self._canvas.path) > 1:
            reversed_cpnts.extend(self._canvas.path[-2])
        reversed_cpnts.extend(self._canvas.path[-1])
        up_cpns = self.get_upstream()
        reversed_up_cpnts = [cpn for cpn in reversed_cpnts if cpn in up_cpns]

        for u in reversed_up_cpnts[::-1]:
            if self.get_component_name(u) in ["switch", "answer"]:
                continue
            return self._canvas.get_component(u)["obj"].output()[1]

    @staticmethod
    def be_output(v):
        return pd.DataFrame([{"content": v}])

    def get_component_name(self, cpn_id):
        return self._canvas.get_component(cpn_id)["obj"].component_name.lower()

    def debug(self, **kwargs):
        return self._run([], **kwargs)

    def get_parent(self):
        pid = self._canvas.get_component(self._id)["parent_id"]
        return self._canvas.get_component(pid)["obj"]

    def get_upstream(self):
        cpn_nms = self._canvas.get_component(self._id)['upstream']
        return cpn_nms<|MERGE_RESOLUTION|>--- conflicted
+++ resolved
@@ -486,19 +486,12 @@
                         continue
 
                     if q["component_id"].lower().find("answer") == 0:
-<<<<<<< HEAD
-                        for r, c in self._canvas.history[::-1]:
-                            if r == "user":
-                                self._param.inputs.append(pd.DataFrame([{"content": c, "component_id": q["component_id"]}]))
-                                break
-=======
                         txt = []
                         for r, c in self._canvas.history[::-1][:self._param.message_history_window_size][::-1]:
                             txt.append(f"{r.upper()}:{c}")
                         txt = "\n".join(txt)
                         self._param.inputs.append({"content": txt, "component_id": q["component_id"]})
                         outs.append(pd.DataFrame([{"content": txt}]))
->>>>>>> 8fb5edd9
                         continue
 
                     outs.append(self._canvas.get_component(q["component_id"])["obj"].output(allow_partial=False)[1])

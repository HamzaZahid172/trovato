#!/usr/bin/env python3

# PEP 723 metadata
# /// script
# requires-python = ">=3.10"
# dependencies = [
#   "huggingface-hub",
#   "nltk",
#   "argparse",
# ]
# ///

from huggingface_hub import snapshot_download
import nltk
import os
import urllib.request
import argparse

def get_urls(use_china_mirrors=False):
    if use_china_mirrors:
        return [
            "http://mirrors.tuna.tsinghua.edu.cn/ubuntu/pool/main/o/openssl/libssl1.1_1.1.1f-1ubuntu2_amd64.deb",
            "http://mirrors.tuna.tsinghua.edu.cn/ubuntu-ports/pool/main/o/openssl/libssl1.1_1.1.1f-1ubuntu2_arm64.deb",
            "https://repo.huaweicloud.com/repository/maven/org/apache/tika/tika-server-standard/3.0.0/tika-server-standard-3.0.0.jar",
            "https://repo.huaweicloud.com/repository/maven/org/apache/tika/tika-server-standard/3.0.0/tika-server-standard-3.0.0.jar.md5",
            "https://openaipublic.blob.core.windows.net/encodings/cl100k_base.tiktoken",
            "https://storage.googleapis.com/chrome-for-testing-public/121.0.6167.85/linux64/chrome-linux64.zip",
            "https://storage.googleapis.com/chrome-for-testing-public/121.0.6167.85/linux64/chromedriver-linux64.zip",
        ]
    else:
        return [
            "http://archive.ubuntu.com/ubuntu/pool/main/o/openssl/libssl1.1_1.1.1f-1ubuntu2_amd64.deb",
            "http://ports.ubuntu.com/pool/main/o/openssl/libssl1.1_1.1.1f-1ubuntu2_arm64.deb",
            "https://repo1.maven.org/maven2/org/apache/tika/tika-server-standard/3.0.0/tika-server-standard-3.0.0.jar",
            "https://repo1.maven.org/maven2/org/apache/tika/tika-server-standard/3.0.0/tika-server-standard-3.0.0.jar.md5",
            "https://openaipublic.blob.core.windows.net/encodings/cl100k_base.tiktoken",
            "https://bit.ly/chrome-linux64-121-0-6167-85",
            "https://bit.ly/chromedriver-linux64-121-0-6167-85",
        ]

repos = [
    "InfiniFlow/text_concat_xgb_v1.0",
    "InfiniFlow/deepdoc",
    "InfiniFlow/huqie",
<<<<<<< HEAD
    "BAAI/bge-base-en-v1.5",
    "BAAI/bge-reranker-v2-m3",
=======
    "BAAI/bge-large-zh-v1.5",
    "maidalun1020/bce-embedding-base_v1",
>>>>>>> 8fb5edd9
]
def download_model(repo_id):
    local_dir = os.path.abspath(os.path.join("huggingface.co", repo_id))
    os.makedirs(local_dir, exist_ok=True)
    snapshot_download(repo_id=repo_id, local_dir=local_dir, local_dir_use_symlinks=False)


if __name__ == "__main__":
    parser = argparse.ArgumentParser(description='Download dependencies with optional China mirror support')
    parser.add_argument('--china-mirrors', action='store_true', help='Use China-accessible mirrors for downloads')
    args = parser.parse_args()
    
    urls = get_urls(args.china_mirrors)
    
    for url in urls:
        filename = url.split("/")[-1]
        print(f"Downloading {url}...")
        if not os.path.exists(filename):
            urllib.request.urlretrieve(url, filename)

    local_dir = os.path.abspath('nltk_data')
    for data in ['wordnet', 'punkt', 'punkt_tab']:
        print(f"Downloading nltk {data}...")
        nltk.download(data, download_dir=local_dir)

    for repo_id in repos:
        print(f"Downloading huggingface repo {repo_id}...")
        download_model(repo_id)<|MERGE_RESOLUTION|>--- conflicted
+++ resolved
@@ -42,13 +42,9 @@
     "InfiniFlow/text_concat_xgb_v1.0",
     "InfiniFlow/deepdoc",
     "InfiniFlow/huqie",
-<<<<<<< HEAD
     "BAAI/bge-base-en-v1.5",
     "BAAI/bge-reranker-v2-m3",
-=======
-    "BAAI/bge-large-zh-v1.5",
-    "maidalun1020/bce-embedding-base_v1",
->>>>>>> 8fb5edd9
+    "maidalun1020/bce-embedding-base_v1"
 ]
 def download_model(repo_id):
     local_dir = os.path.abspath(os.path.join("huggingface.co", repo_id))

<div align="center">
<a href="https://demo.trovato.ai/">
<img src="web/src/assets/logo-with-text.png" width="520" alt="trovato logo">
</a>
</div>

<<<<<<< HEAD
=======
<p align="center">
  <a href="./README.md">English</a> |
  <a href="./README_zh.md">简体中文</a> |
  <a href="./README_tzh.md">繁体中文</a> |
  <a href="./README_ja.md">日本語</a> |
  <a href="./README_ko.md">한국어</a> |
  <a href="./README_id.md">Bahasa Indonesia</a> |
  <a href="/README_pt_br.md">Português (Brasil)</a>
</p>
>>>>>>> 8fb5edd9

<p align="center">
    <a href="https://x.com/intent/follow?screen_name=brentonpartnersai" target="_blank">
        <img src="https://img.shields.io/twitter/follow/brentonpartners?logo=X&color=%20%23f5f5f5" alt="follow on X(Twitter)">
    </a>
    <a href="https://demo.trovato.ai" target="_blank">
        <img alt="Static Badge" src="https://img.shields.io/badge/Online-Demo-4e6b99">
    </a>
<<<<<<< HEAD
    <a href="https://hub.docker.com/r/brentonpartners/trovato" target="_blank">
        <img src="https://img.shields.io/badge/docker_pull-trovato:v0.15.0-brightgreen" alt="docker pull brentonpartners/trovato:v0.15.0">
=======
    <a href="https://hub.docker.com/r/infiniflow/ragflow" target="_blank">
        <img src="https://img.shields.io/badge/docker_pull-ragflow:v0.17.2-brightgreen" alt="docker pull infiniflow/ragflow:v0.17.2">
>>>>>>> 8fb5edd9
    </a>
    <a href="https://github.com/brentonpartners/trovato/releases/latest">
        <img src="https://img.shields.io/github/v/release/brentonpartners/trovato?color=blue&label=Latest%20Release" alt="Latest Release">
    </a>
    <a href="https://github.com/brentonpartners/trovato/blob/main/LICENSE">
        <img height="21" src="https://img.shields.io/badge/License-Apache--2.0-ffffff?labelColor=d4eaf7&color=2e6cc4" alt="license">
    </a>
</p>

<h4 align="center">
<<<<<<< HEAD
  <a href="https://trovato.ai/docs/dev/">Document</a> |
  <a href="https://github.com/brentonpartners/trovato/issues/162">Roadmap</a> |
  <a href="https://twitter.com/brentonpartnersai">Twitter</a> |
  <a href="https://discord.gg/4XxujFgUN7">Discord</a> |
  <a href="https://demo.trovato.ai">Demo</a>
=======
  <a href="https://ragflow.io/docs/dev/">Document</a> |
  <a href="https://github.com/infiniflow/ragflow/issues/4214">Roadmap</a> |
  <a href="https://twitter.com/infiniflowai">Twitter</a> |
  <a href="https://discord.gg/NjYzJD3GM3">Discord</a> |
  <a href="https://demo.ragflow.io">Demo</a>
>>>>>>> 8fb5edd9
</h4>

<details open>
<summary><b>📕 Table of Contents</b></summary>

- 💡 [What is Trovato?](#-what-is-trovato)
- 🎮 [Demo](#-demo)
- 📌 [Latest Updates](#-latest-updates)
- 🌟 [Key Features](#-key-features)
- 🔎 [System Architecture](#-system-architecture)
- 🎬 [Get Started](#-get-started)
- 🔧 [Configurations](#-configurations)
- 🔧 [Build a docker image without embedding models](#-build-a-docker-image-without-embedding-models)
- 🔧 [Build a docker image including embedding models](#-build-a-docker-image-including-embedding-models)
- 🔨 [Launch service from source for development](#-launch-service-from-source-for-development)
- 📚 [Documentation](#-documentation)
- 📜 [Roadmap](#-roadmap)
- 🏄 [Community](#-community)
- 🙌 [Contributing](#-contributing)

</details>

## 💡 What is trovato?

[Trovato](https://trovato.ai/) is an open-source RAG (Retrieval-Augmented Generation) engine based on deep document
understanding. It offers a streamlined RAG workflow for businesses of any scale, combining LLM (Large Language Models)
to provide truthful question-answering capabilities, backed by well-founded citations from various complex formatted
data.

## 🎮 Demo

<<<<<<< HEAD
Try our demo at [https://demo.trovato.ai](https://demo.trovato.ai).
=======
Try our demo at [https://demo.ragflow.io](https://demo.ragflow.io).

>>>>>>> 8fb5edd9
<div align="center" style="margin-top:20px;margin-bottom:20px;">
<img src="https://github.com/brentonpartners/trovato/assets/7248/2f6baa3e-1092-4f11-866d-36f6a9d075e5" width="1200"/>
<img src="https://github.com/user-attachments/assets/504bbbf1-c9f7-4d83-8cc5-e9cb63c26db6" width="1200"/>
</div>

## 🔥 Latest Updates

- 2025-02-28 Combined with Internet search (Tavily), supports reasoning like Deep Research for any LLMs.
- 2025-02-05 Updates the model list of 'SILICONFLOW' and adds support for Deepseek-R1/DeepSeek-V3.
- 2025-01-26 Optimizes knowledge graph extraction and application, offering various configuration options.
- 2024-12-18 Upgrades Document Layout Analysis model in DeepDoc.
- 2024-12-04 Adds support for pagerank score in knowledge base.
- 2024-11-22 Adds more variables to Agent.
- 2024-11-01 Adds keyword extraction and related question generation to the parsed chunks to improve the accuracy of retrieval.
- 2024-08-22 Support text to SQL statements through RAG.

## 🎉 Stay Tuned

⭐️ Star our repository to stay up-to-date with exciting new features and improvements! Get instant notifications for new
releases! 🌟

<div align="center" style="margin-top:20px;margin-bottom:20px;">
<img src="https://github.com/user-attachments/assets/18c9707e-b8aa-4caf-a154-037089c105ba" width="1200"/>
</div>

## 🌟 Key Features

### 🍭 **"Quality in, quality out"**

- [Deep document understanding](./deepdoc/README.md)-based knowledge extraction from unstructured data with complicated
  formats.
- Finds "needle in a data haystack" of literally unlimited tokens.

### 🍱 **Template-based chunking**

- Intelligent and explainable.
- Plenty of template options to choose from.

### 🌱 **Grounded citations with reduced hallucinations**

- Visualization of text chunking to allow human intervention.
- Quick view of the key references and traceable citations to support grounded answers.

### 🍔 **Compatibility with heterogeneous data sources**

- Supports Word, slides, excel, txt, images, scanned copies, structured data, web pages, and more.

### 🛀 **Automated and effortless RAG workflow**

- Streamlined RAG orchestration catered to both personal and large businesses.
- Configurable LLMs as well as embedding models.
- Multiple recall paired with fused re-ranking.
- Intuitive APIs for seamless integration with business.

## 🔎 System Architecture

<div align="center" style="margin-top:20px;margin-bottom:20px;">
<img src="https://github.com/brentonpartners/trovato/assets/12318111/d6ac5664-c237-4200-a7c2-a4a00691b485" width="1000"/>
</div>

## 🎬 Get Started

### 📝 Prerequisites

- CPU >= 4 cores
- RAM >= 16 GB
- Disk >= 50 GB
- Docker >= 24.0.0 & Docker Compose >= v2.26.1
  > If you have not installed Docker on your local machine (Windows, Mac, or Linux),
  > see [Install Docker Engine](https://docs.docker.com/engine/install/).

### 🚀 Start up the server

1. Ensure `vm.max_map_count` >= 262144:

   > To check the value of `vm.max_map_count`:
   >
   > ```bash
   > $ sysctl vm.max_map_count
   > ```
   >
   > Reset `vm.max_map_count` to a value at least 262144 if it is not.
   >
   > ```bash
   > # In this case, we set it to 262144:
   > $ sudo sysctl -w vm.max_map_count=262144
   > ```
   >
   > This change will be reset after a system reboot. To ensure your change remains permanent, add or update the
   > `vm.max_map_count` value in **/etc/sysctl.conf** accordingly:
   >
   > ```bash
   > vm.max_map_count=262144
   > ```

2. Clone the repo:

   ```bash
   $ git clone https://github.com/brentonpartners/trovato.git
   ```

3. Start up the server using the pre-built Docker images:

<<<<<<< HEAD
   > The command below downloads the `v0.15.0-slim` edition of the trovato Docker image. Refer to the following table for descriptions of different trovato editions. To download an trovato edition different from `v0.15.0-slim`, update the `trovato_IMAGE` variable accordingly in **docker/.env** before using `docker compose` to start the server. For example: set `trovato_IMAGE=brentonpartners/trovato:v0.15.0` for the full edition `v0.15.0`.

   ```bash
   $ cd trovato
   $ docker compose -f docker/docker-compose.yml up -d
   ```

   | trovato image tag | Image size (GB) | Has embedding models? | Stable?                  |
   | ----------------- | --------------- | --------------------- | ------------------------ |
   | v0.15.0           | &approx;9       | :heavy_check_mark:    | Stable release           |
   | v0.15.0-slim      | &approx;2       | ❌                    | Stable release           |
   | nightly           | &approx;9       | :heavy_check_mark:    | *Unstable* nightly build |
   | nightly-slim      | &approx;2       | ❌                    | *Unstable* nightly build |
=======
> [!CAUTION]
> All Docker images are built for x86 platforms. We don't currently offer Docker images for ARM64.
> If you are on an ARM64 platform, follow [this guide](https://ragflow.io/docs/dev/build_docker_image) to build a Docker image compatible with your system.

   > The command below downloads the `v0.17.2-slim` edition of the RAGFlow Docker image. See the following table for descriptions of different RAGFlow editions. To download a RAGFlow edition different from `v0.17.2-slim`, update the `RAGFLOW_IMAGE` variable accordingly in **docker/.env** before using `docker compose` to start the server. For example: set `RAGFLOW_IMAGE=infiniflow/ragflow:v0.17.2` for the full edition `v0.17.2`.

   ```bash
   $ cd ragflow/docker
   # Use CPU for embedding and DeepDoc tasks:
   $ docker compose -f docker-compose.yml up -d

   # To use GPU to accelerate embedding and DeepDoc tasks:
   # docker compose -f docker-compose-gpu.yml up -d
   ```

   | RAGFlow image tag | Image size (GB) | Has embedding models? | Stable?                  |
   |-------------------|-----------------|-----------------------|--------------------------|
   | v0.17.2           | &approx;9       | :heavy_check_mark:    | Stable release           |
   | v0.17.2-slim      | &approx;2       | ❌                   | Stable release            |
   | nightly           | &approx;9       | :heavy_check_mark:    | _Unstable_ nightly build |
   | nightly-slim      | &approx;2       | ❌                   | _Unstable_ nightly build  |
>>>>>>> 8fb5edd9

4. Check the server status after having the server up and running:

   ```bash
   $ docker logs -f trovato-server
   ```

   _The following output confirms a successful launch of the system:_

   ```bash

         ____   ___    ______ ______ __
        / __ \ /   |  / ____// ____// /____  _      __
       / /_/ // /| | / / __ / /_   / // __ \| | /| / /
      / _, _// ___ |/ /_/ // __/  / // /_/ /| |/ |/ /
     /_/ |_|/_/  |_|\____//_/    /_/ \____/ |__/|__/

    * Running on all addresses (0.0.0.0)
   ```
<<<<<<< HEAD
   > If you skip this confirmation step and directly log in to trovato, your browser may prompt a `network anormal`
   error because, at that moment, your trovato may not be fully initialized.
=======

   > If you skip this confirmation step and directly log in to RAGFlow, your browser may prompt a `network anormal`
   > error because, at that moment, your RAGFlow may not be fully initialized.
>>>>>>> 8fb5edd9

5. In your web browser, enter the IP address of your server and log in to trovato.
   > With the default settings, you only need to enter `http://IP_OF_YOUR_MACHINE` (**sans** port number) as the default
   > HTTP serving port `80` can be omitted when using the default configurations.
6. In [service_conf.yaml.template](./docker/service_conf.yaml.template), select the desired LLM factory in `user_default_llm` and update
   the `API_KEY` field with the corresponding API key.

   > See [llm_api_key_setup](https://trovato.ai/docs/dev/llm_api_key_setup) for more information.

   _The show is on!_

## 🔧 Configurations

When it comes to system configurations, you will need to manage the following files:

- [.env](./docker/.env): Keeps the fundamental setups for the system, such as `SVR_HTTP_PORT`, `MYSQL_PASSWORD`, and
  `MINIO_PASSWORD`.
- [service_conf.yaml.template](./docker/service_conf.yaml.template): Configures the back-end services. The environment variables in this file will be automatically populated when the Docker container starts. Any environment variables set within the Docker container will be available for use, allowing you to customize service behavior based on the deployment environment.
- [docker-compose.yml](./docker/docker-compose.yml): The system relies on [docker-compose.yml](./docker/docker-compose.yml) to start up.

> The [./docker/README](./docker/README.md) file provides a detailed description of the environment settings and service
> configurations which can be used as `${ENV_VARS}` in the [service_conf.yaml.template](./docker/service_conf.yaml.template) file.

To update the default HTTP serving port (80), go to [docker-compose.yml](./docker/docker-compose.yml) and change `80:80`
to `<YOUR_SERVING_PORT>:80`.

Updates to the above configurations require a reboot of all containers to take effect:

> ```bash
> $ docker compose -f docker-compose.yml up -d
> ```

### Switch doc engine from Elasticsearch to Infinity

trovato uses Elasticsearch by default for storing full text and vectors. To switch to [Infinity](https://github.com/brentonpartners/infinity/), follow these steps:

1. Stop all running containers:

   ```bash
   $ docker compose -f docker/docker-compose.yml down -v
   ```

> [!WARNING]
> `-v` will delete the docker container volumes, and the existing data will be cleared.

2. Set `DOC_ENGINE` in **docker/.env** to `infinity`.

3. Start the containers:

   ```bash
   $ docker compose -f docker-compose.yml up -d
   ```

> [!WARNING]
> Switching to Infinity on a Linux/arm64 machine is not yet officially supported.

## 🔧 Build a Docker image without embedding models

This image is approximately 2 GB in size and relies on external LLM and embedding services.

```bash
git clone https://github.com/brentonpartners/trovato.git
cd trovato/
docker build --build-arg LIGHTEN=1 -f Dockerfile -t brentonpartners/trovato:nightly-slim .
```

## 🔧 Build a Docker image including embedding models

This image is approximately 9 GB in size. As it includes embedding models, it relies on external LLM services only.

```bash
git clone https://github.com/brentonpartners/trovato.git
cd trovato/
docker build -f Dockerfile -t brentonpartners/trovato:nightly .
```

## 🔨 Launch service from source for development

1. Install uv, or skip this step if it is already installed:

   ```bash
   pipx install uv
   ```

2. Clone the source code and install Python dependencies:

   ```bash
<<<<<<< HEAD
   git clone https://github.com/brentonpartners/trovato.git
   cd trovato/
   ~/.local/bin/poetry install --sync --no-root --with=full # install trovato dependent python modules
=======
   git clone https://github.com/infiniflow/ragflow.git
   cd ragflow/
   uv sync --python 3.10 --all-extras # install RAGFlow dependent python modules
>>>>>>> 8fb5edd9
   ```

3. Launch the dependent services (MinIO, Elasticsearch, Redis, and MySQL) using Docker Compose:

   ```bash
   docker compose -f docker/docker-compose-base.yml up -d
   ```

   Add the following line to `/etc/hosts` to resolve all hosts specified in **docker/.env** to `127.0.0.1`:

   ```
   127.0.0.1       es01 infinity mysql minio redis
   ```

4. If you cannot access HuggingFace, set the `HF_ENDPOINT` environment variable to use a mirror site:

   ```bash
   export HF_ENDPOINT=https://hf-mirror.com
   ```

5. Launch backend service:

   ```bash
   source .venv/bin/activate
   export PYTHONPATH=$(pwd)
   bash docker/launch_backend_service.sh
   ```

6. Install frontend dependencies:
   ```bash
   cd web
   npm install
   ```
7. Launch frontend service:

   ```bash
   npm run dev
   ```

   _The following output confirms a successful launch of the system:_

   ![](https://github.com/user-attachments/assets/0daf462c-a24d-4496-a66f-92533534e187)

## 📚 Documentation

<<<<<<< HEAD
- [Quickstart](https://trovato.ai/docs/dev/)
- [User guide](https://trovato.ai/docs/dev/category/guides)
- [References](https://trovato.ai/docs/dev/category/references)
- [FAQ](https://trovato.ai/docs/dev/faq)

## 📜 Roadmap

See the [Trovato Roadmap 2024](https://github.com/brentonpartners/trovato/issues/162)

## 🏄 Community

- [Discord](https://discord.gg/4XxujFgUN7)
- [Twitter](https://twitter.com/brentonpartnersai)
- [GitHub Discussions](https://github.com/orgs/brentonpartners/discussions)
=======
- [Quickstart](https://ragflow.io/docs/dev/)
- [Configuration](https://ragflow.io/docs/dev/configurations)
- [Release notes](https://ragflow.io/docs/dev/release_notes)
- [User guides](https://ragflow.io/docs/dev/category/guides)
- [Developer guides](https://ragflow.io/docs/dev/category/developers)
- [References](https://ragflow.io/docs/dev/category/references)
- [FAQs](https://ragflow.io/docs/dev/faq)

## 📜 Roadmap

See the [RAGFlow Roadmap 2025](https://github.com/infiniflow/ragflow/issues/4214)

## 🏄 Community

- [Discord](https://discord.gg/NjYzJD3GM3)
- [Twitter](https://twitter.com/infiniflowai)
- [GitHub Discussions](https://github.com/orgs/infiniflow/discussions)
>>>>>>> 8fb5edd9

## 🙌 Contributing

trovato flourishes via open-source collaboration. In this spirit, we embrace diverse contributions from the community.
If you would like to be a part, review our [Contribution Guidelines](./CONTRIBUTING.md) first.<|MERGE_RESOLUTION|>--- conflicted
+++ resolved
@@ -4,8 +4,6 @@
 </a>
 </div>
 
-<<<<<<< HEAD
-=======
 <p align="center">
   <a href="./README.md">English</a> |
   <a href="./README_zh.md">简体中文</a> |
@@ -15,7 +13,6 @@
   <a href="./README_id.md">Bahasa Indonesia</a> |
   <a href="/README_pt_br.md">Português (Brasil)</a>
 </p>
->>>>>>> 8fb5edd9
 
 <p align="center">
     <a href="https://x.com/intent/follow?screen_name=brentonpartnersai" target="_blank">
@@ -24,13 +21,8 @@
     <a href="https://demo.trovato.ai" target="_blank">
         <img alt="Static Badge" src="https://img.shields.io/badge/Online-Demo-4e6b99">
     </a>
-<<<<<<< HEAD
     <a href="https://hub.docker.com/r/brentonpartners/trovato" target="_blank">
-        <img src="https://img.shields.io/badge/docker_pull-trovato:v0.15.0-brightgreen" alt="docker pull brentonpartners/trovato:v0.15.0">
-=======
-    <a href="https://hub.docker.com/r/infiniflow/ragflow" target="_blank">
-        <img src="https://img.shields.io/badge/docker_pull-ragflow:v0.17.2-brightgreen" alt="docker pull infiniflow/ragflow:v0.17.2">
->>>>>>> 8fb5edd9
+        <img src="https://img.shields.io/badge/docker_pull-trovato:v0.17.2-brightgreen" alt="docker pull brentonpartners/trovato:v0.17.2">
     </a>
     <a href="https://github.com/brentonpartners/trovato/releases/latest">
         <img src="https://img.shields.io/github/v/release/brentonpartners/trovato?color=blue&label=Latest%20Release" alt="Latest Release">
@@ -41,19 +33,11 @@
 </p>
 
 <h4 align="center">
-<<<<<<< HEAD
   <a href="https://trovato.ai/docs/dev/">Document</a> |
   <a href="https://github.com/brentonpartners/trovato/issues/162">Roadmap</a> |
   <a href="https://twitter.com/brentonpartnersai">Twitter</a> |
   <a href="https://discord.gg/4XxujFgUN7">Discord</a> |
   <a href="https://demo.trovato.ai">Demo</a>
-=======
-  <a href="https://ragflow.io/docs/dev/">Document</a> |
-  <a href="https://github.com/infiniflow/ragflow/issues/4214">Roadmap</a> |
-  <a href="https://twitter.com/infiniflowai">Twitter</a> |
-  <a href="https://discord.gg/NjYzJD3GM3">Discord</a> |
-  <a href="https://demo.ragflow.io">Demo</a>
->>>>>>> 8fb5edd9
 </h4>
 
 <details open>
@@ -85,12 +69,7 @@
 
 ## 🎮 Demo
 
-<<<<<<< HEAD
 Try our demo at [https://demo.trovato.ai](https://demo.trovato.ai).
-=======
-Try our demo at [https://demo.ragflow.io](https://demo.ragflow.io).
-
->>>>>>> 8fb5edd9
 <div align="center" style="margin-top:20px;margin-bottom:20px;">
 <img src="https://github.com/brentonpartners/trovato/assets/7248/2f6baa3e-1092-4f11-866d-36f6a9d075e5" width="1200"/>
 <img src="https://github.com/user-attachments/assets/504bbbf1-c9f7-4d83-8cc5-e9cb63c26db6" width="1200"/>
@@ -194,29 +173,14 @@
 
 3. Start up the server using the pre-built Docker images:
 
-<<<<<<< HEAD
-   > The command below downloads the `v0.15.0-slim` edition of the trovato Docker image. Refer to the following table for descriptions of different trovato editions. To download an trovato edition different from `v0.15.0-slim`, update the `trovato_IMAGE` variable accordingly in **docker/.env** before using `docker compose` to start the server. For example: set `trovato_IMAGE=brentonpartners/trovato:v0.15.0` for the full edition `v0.15.0`.
-
-   ```bash
-   $ cd trovato
-   $ docker compose -f docker/docker-compose.yml up -d
-   ```
-
-   | trovato image tag | Image size (GB) | Has embedding models? | Stable?                  |
-   | ----------------- | --------------- | --------------------- | ------------------------ |
-   | v0.15.0           | &approx;9       | :heavy_check_mark:    | Stable release           |
-   | v0.15.0-slim      | &approx;2       | ❌                    | Stable release           |
-   | nightly           | &approx;9       | :heavy_check_mark:    | *Unstable* nightly build |
-   | nightly-slim      | &approx;2       | ❌                    | *Unstable* nightly build |
-=======
 > [!CAUTION]
 > All Docker images are built for x86 platforms. We don't currently offer Docker images for ARM64.
-> If you are on an ARM64 platform, follow [this guide](https://ragflow.io/docs/dev/build_docker_image) to build a Docker image compatible with your system.
-
-   > The command below downloads the `v0.17.2-slim` edition of the RAGFlow Docker image. See the following table for descriptions of different RAGFlow editions. To download a RAGFlow edition different from `v0.17.2-slim`, update the `RAGFLOW_IMAGE` variable accordingly in **docker/.env** before using `docker compose` to start the server. For example: set `RAGFLOW_IMAGE=infiniflow/ragflow:v0.17.2` for the full edition `v0.17.2`.
-
-   ```bash
-   $ cd ragflow/docker
+> If you are on an ARM64 platform, follow [this guide](https://trovato.ai/docs/dev/build_docker_image) to build a Docker image compatible with your system.
+
+   > The command below downloads the `v0.17.2-slim` edition of the trovato Docker image. See the following table for descriptions of different trovato editions. To download a trovato edition different from `v0.17.2-slim`, update the `trovato_IMAGE` variable accordingly in **docker/.env** before using `docker compose` to start the server. For example: set `trovato_IMAGE=brentonpartners/trovato:v0.17.2` for the full edition `v0.17.2`.
+
+   ```bash
+   $ cd trovato
    # Use CPU for embedding and DeepDoc tasks:
    $ docker compose -f docker-compose.yml up -d
 
@@ -230,7 +194,6 @@
    | v0.17.2-slim      | &approx;2       | ❌                   | Stable release            |
    | nightly           | &approx;9       | :heavy_check_mark:    | _Unstable_ nightly build |
    | nightly-slim      | &approx;2       | ❌                   | _Unstable_ nightly build  |
->>>>>>> 8fb5edd9
 
 4. Check the server status after having the server up and running:
 
@@ -250,14 +213,8 @@
 
     * Running on all addresses (0.0.0.0)
    ```
-<<<<<<< HEAD
    > If you skip this confirmation step and directly log in to trovato, your browser may prompt a `network anormal`
    error because, at that moment, your trovato may not be fully initialized.
-=======
-
-   > If you skip this confirmation step and directly log in to RAGFlow, your browser may prompt a `network anormal`
-   > error because, at that moment, your RAGFlow may not be fully initialized.
->>>>>>> 8fb5edd9
 
 5. In your web browser, enter the IP address of your server and log in to trovato.
    > With the default settings, you only need to enter `http://IP_OF_YOUR_MACHINE` (**sans** port number) as the default
@@ -345,15 +302,9 @@
 2. Clone the source code and install Python dependencies:
 
    ```bash
-<<<<<<< HEAD
    git clone https://github.com/brentonpartners/trovato.git
    cd trovato/
    ~/.local/bin/poetry install --sync --no-root --with=full # install trovato dependent python modules
-=======
-   git clone https://github.com/infiniflow/ragflow.git
-   cd ragflow/
-   uv sync --python 3.10 --all-extras # install RAGFlow dependent python modules
->>>>>>> 8fb5edd9
    ```
 
 3. Launch the dependent services (MinIO, Elasticsearch, Redis, and MySQL) using Docker Compose:
@@ -399,7 +350,6 @@
 
 ## 📚 Documentation
 
-<<<<<<< HEAD
 - [Quickstart](https://trovato.ai/docs/dev/)
 - [User guide](https://trovato.ai/docs/dev/category/guides)
 - [References](https://trovato.ai/docs/dev/category/references)
@@ -414,25 +364,6 @@
 - [Discord](https://discord.gg/4XxujFgUN7)
 - [Twitter](https://twitter.com/brentonpartnersai)
 - [GitHub Discussions](https://github.com/orgs/brentonpartners/discussions)
-=======
-- [Quickstart](https://ragflow.io/docs/dev/)
-- [Configuration](https://ragflow.io/docs/dev/configurations)
-- [Release notes](https://ragflow.io/docs/dev/release_notes)
-- [User guides](https://ragflow.io/docs/dev/category/guides)
-- [Developer guides](https://ragflow.io/docs/dev/category/developers)
-- [References](https://ragflow.io/docs/dev/category/references)
-- [FAQs](https://ragflow.io/docs/dev/faq)
-
-## 📜 Roadmap
-
-See the [RAGFlow Roadmap 2025](https://github.com/infiniflow/ragflow/issues/4214)
-
-## 🏄 Community
-
-- [Discord](https://discord.gg/NjYzJD3GM3)
-- [Twitter](https://twitter.com/infiniflowai)
-- [GitHub Discussions](https://github.com/orgs/infiniflow/discussions)
->>>>>>> 8fb5edd9
 
 ## 🙌 Contributing
 

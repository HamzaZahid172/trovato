--- conflicted
+++ resolved
@@ -38,12 +38,7 @@
 def test_create_dataset_with_random_chunk_method(get_api_key_fixture):
     API_KEY = get_api_key_fixture
     rag = RAGFlow(API_KEY, HOST_ADDRESS)
-<<<<<<< HEAD
     valid_chunk_methods = ["naive","manual","qa","table","paper","book","contracts","laws","presentation","picture","one","knowledge_graph","email"]
-=======
-    valid_chunk_methods = ["naive", "manual", "qa", "table", "paper", "book", "laws", "presentation", "picture", "one",
-                           "knowledge_graph", "email"]
->>>>>>> 8fb5edd9
     random_chunk_method = random.choice(valid_chunk_methods)
     rag.create_dataset("test_create_dataset_with_random_chunk_method", chunk_method=random_chunk_method)
 
@@ -51,13 +46,8 @@
 def test_create_dataset_with_invalid_parameter(get_api_key_fixture):
     API_KEY = get_api_key_fixture
     rag = RAGFlow(API_KEY, HOST_ADDRESS)
-<<<<<<< HEAD
     valid_chunk_methods = ["naive", "manual", "qa", "table", "paper", "book", "contracts", "laws", "presentation", "picture", "one",
-                           "knowledge_graph", "email"]
-=======
-    valid_chunk_methods = ["naive", "manual", "qa", "table", "paper", "book", "laws", "presentation", "picture", "one",
                            "knowledge_graph", "email", "tag"]
->>>>>>> 8fb5edd9
     chunk_method = "invalid_chunk_method"
     with pytest.raises(Exception) as exc_info:
         rag.create_dataset("test_create_dataset_with_invalid_chunk_method", chunk_method=chunk_method)

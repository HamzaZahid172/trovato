#
#  Copyright 2025 The InfiniFlow Authors. All Rights Reserved.
#
#  Licensed under the Apache License, Version 2.0 (the "License");
#  you may not use this file except in compliance with the License.
#  You may obtain a copy of the License at
#
#      http://www.apache.org/licenses/LICENSE-2.0
#
#  Unless required by applicable law or agreed to in writing, software
#  distributed under the License is distributed on an "AS IS" BASIS,
#  WITHOUT WARRANTIES OR CONDITIONS OF ANY KIND, either express or implied.
#  See the License for the specific language governing permissions and
#  limitations under the License.
#

from ragflow_sdk import RAGFlow, Agent
from common import HOST_ADDRESS
import pytest


@pytest.mark.skip(reason="")
def test_list_agents_with_success(get_api_key_fixture):
    API_KEY = get_api_key_fixture
    rag = RAGFlow(API_KEY, HOST_ADDRESS)
    rag.list_agents()


@pytest.mark.skip(reason="")
def test_converse_with_agent_with_success(get_api_key_fixture):
    API_KEY = "trovato-BkOGNhYjIyN2JiODExZWY5MzVhMDI0Mm"
    agent_id = "ebfada2eb2bc11ef968a0242ac120006"
<<<<<<< HEAD
    rag = RAGFlow(API_KEY,HOST_ADDRESS)
    lang = "English"
=======
    rag = RAGFlow(API_KEY, HOST_ADDRESS)
    lang = "Chinese"
>>>>>>> 8fb5edd9
    file = "How is the weather tomorrow?"
    Agent.ask(agent_id=agent_id, rag=rag, lang=lang, file=file)<|MERGE_RESOLUTION|>--- conflicted
+++ resolved
@@ -30,12 +30,7 @@
 def test_converse_with_agent_with_success(get_api_key_fixture):
     API_KEY = "trovato-BkOGNhYjIyN2JiODExZWY5MzVhMDI0Mm"
     agent_id = "ebfada2eb2bc11ef968a0242ac120006"
-<<<<<<< HEAD
     rag = RAGFlow(API_KEY,HOST_ADDRESS)
     lang = "English"
-=======
-    rag = RAGFlow(API_KEY, HOST_ADDRESS)
-    lang = "Chinese"
->>>>>>> 8fb5edd9
     file = "How is the weather tomorrow?"
     Agent.ask(agent_id=agent_id, rag=rag, lang=lang, file=file)
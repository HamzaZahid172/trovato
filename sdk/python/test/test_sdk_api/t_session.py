#
#  Copyright 2025 The InfiniFlow Authors. All Rights Reserved.
#
#  Licensed under the Apache License, Version 2.0 (the "License");
#  you may not use this file except in compliance with the License.
#  You may obtain a copy of the License at
#
#      http://www.apache.org/licenses/LICENSE-2.0
#
#  Unless required by applicable law or agreed to in writing, software
#  distributed under the License is distributed on an "AS IS" BASIS,
#  WITHOUT WARRANTIES OR CONDITIONS OF ANY KIND, either express or implied.
#  See the License for the specific language governing permissions and
#  limitations under the License.
#

from ragflow_sdk import RAGFlow
from common import HOST_ADDRESS
import pytest


def test_create_session_with_success(get_api_key_fixture):
    API_KEY = get_api_key_fixture
    rag = RAGFlow(API_KEY, HOST_ADDRESS)
    kb = rag.create_dataset(name="test_create_session")
    display_name = "ragflow.txt"
    with open("test_data/ragflow.txt", "rb") as file:
        blob = file.read()
    document = {"display_name": display_name, "blob": blob}
    documents = []
    documents.append(document)
    docs = kb.upload_documents(documents)
    for doc in docs:
        doc.add_chunk("This is a test to add chunk")
    assistant = rag.create_chat("test_create_session", dataset_ids=[kb.id])
    assistant.create_session()


def test_create_conversation_with_success(get_api_key_fixture):
    API_KEY = get_api_key_fixture
    rag = RAGFlow(API_KEY, HOST_ADDRESS)
    kb = rag.create_dataset(name="test_create_conversation")
    display_name = "ragflow.txt"
    with open("test_data/ragflow.txt", "rb") as file:
        blob = file.read()
    document = {"display_name": display_name, "blob": blob}
    documents = []
    documents.append(document)
    docs = kb.upload_documents(documents)
    for doc in docs:
        doc.add_chunk("This is a test to add chunk")
    assistant = rag.create_chat("test_create_conversation", dataset_ids=[kb.id])
    session = assistant.create_session()
    question = "What is AI"
    for ans in session.ask(question):
        pass

    # assert not ans.content.startswith("**ERROR**"), "Please check this error."


def test_delete_sessions_with_success(get_api_key_fixture):
    API_KEY = get_api_key_fixture
    rag = RAGFlow(API_KEY, HOST_ADDRESS)
    kb = rag.create_dataset(name="test_delete_session")
    display_name = "ragflow.txt"
    with open("test_data/ragflow.txt", "rb") as file:
        blob = file.read()
    document = {"display_name": display_name, "blob": blob}
    documents = []
    documents.append(document)
    docs = kb.upload_documents(documents)
    for doc in docs:
        doc.add_chunk("This is a test to add chunk")
    assistant = rag.create_chat("test_delete_session", dataset_ids=[kb.id])
    session = assistant.create_session()
    assistant.delete_sessions(ids=[session.id])


def test_update_session_with_name(get_api_key_fixture):
    API_KEY = get_api_key_fixture
    rag = RAGFlow(API_KEY, HOST_ADDRESS)
    kb = rag.create_dataset(name="test_update_session")
    display_name = "ragflow.txt"
    with open("test_data/ragflow.txt", "rb") as file:
        blob = file.read()
    document = {"display_name": display_name, "blob": blob}
    documents = []
    documents.append(document)
    docs = kb.upload_documents(documents)
    for doc in docs:
        doc.add_chunk("This is a test to add chunk")
    assistant = rag.create_chat("test_update_session", dataset_ids=[kb.id])
    session = assistant.create_session(name="old session")
    session.update({"name": "new session"})


def test_list_sessions_with_success(get_api_key_fixture):
    API_KEY = get_api_key_fixture
    rag = RAGFlow(API_KEY, HOST_ADDRESS)
    kb = rag.create_dataset(name="test_list_session")
    display_name = "ragflow.txt"
    with open("test_data/ragflow.txt", "rb") as file:
        blob = file.read()
    document = {"display_name": display_name, "blob": blob}
    documents = []
    documents.append(document)
    docs = kb.upload_documents(documents)
    for doc in docs:
        doc.add_chunk("This is a test to add chunk")
    assistant = rag.create_chat("test_list_session", dataset_ids=[kb.id])
    assistant.create_session("test_1")
    assistant.create_session("test_2")
    assistant.list_sessions()


@pytest.mark.skip(reason="")
def test_create_agent_session_with_success(get_api_key_fixture):
<<<<<<< HEAD
    API_KEY = "trovato-BkOGNhYjIyN2JiODExZWY5MzVhMDI0Mm"
    rag = RAGFlow(API_KEY,HOST_ADDRESS)
    Agent.create_session("2e45b5209c1011efa3e90242ac120006", rag)

@pytest.mark.skip(reason="")
def test_create_agent_conversation_with_success(get_api_key_fixture):
    API_KEY = "trovato-BkOGNhYjIyN2JiODExZWY5MzVhMDI0Mm"
    rag = RAGFlow(API_KEY,HOST_ADDRESS)
    session = Agent.create_session("2e45b5209c1011efa3e90242ac120006", rag)
=======
    API_KEY = "ragflow-BkOGNhYjIyN2JiODExZWY5MzVhMDI0Mm"
    rag = RAGFlow(API_KEY, HOST_ADDRESS)
    agent = rag.list_agents(id="2e45b5209c1011efa3e90242ac120006")[0]
    agent.create_session()


@pytest.mark.skip(reason="")
def test_create_agent_conversation_with_success(get_api_key_fixture):
    API_KEY = "ragflow-BkOGNhYjIyN2JiODExZWY5MzVhMDI0Mm"
    rag = RAGFlow(API_KEY, HOST_ADDRESS)
    agent = rag.list_agents(id="2e45b5209c1011efa3e90242ac120006")[0]
    session = agent.create_session()
>>>>>>> 8fb5edd9
    session.ask("What is this job")


@pytest.mark.skip(reason="")
def test_list_agent_sessions_with_success(get_api_key_fixture):
<<<<<<< HEAD
    API_KEY = "trovato-BkOGNhYjIyN2JiODExZWY5MzVhMDI0Mm"
    agent_id = "2710f2269b4611ef8fdf0242ac120006"
    rag = RAGFlow(API_KEY,HOST_ADDRESS)
    Agent.list_sessions(agent_id,rag)
=======
    API_KEY = "ragflow-BkOGNhYjIyN2JiODExZWY5MzVhMDI0Mm"
    rag = RAGFlow(API_KEY, HOST_ADDRESS)
    agent = rag.list_agents(id="2e45b5209c1011efa3e90242ac120006")[0]
    agent.list_sessions()

@pytest.mark.skip(reason="")
def test_delete_session_of_agent_with_success(get_api_key_fixture):
    API_KEY = "ragflow-BkOGNhYjIyN2JiODExZWY5MzVhMDI0Mm"
    rag = RAGFlow(API_KEY, HOST_ADDRESS)
    agent = rag.list_agents(id="2e45b5209c1011efa3e90242ac120006")[0]
    agent.delete_sessions(ids=["test_1"])
>>>>>>> 8fb5edd9
<|MERGE_RESOLUTION|>--- conflicted
+++ resolved
@@ -115,7 +115,6 @@
 
 @pytest.mark.skip(reason="")
 def test_create_agent_session_with_success(get_api_key_fixture):
-<<<<<<< HEAD
     API_KEY = "trovato-BkOGNhYjIyN2JiODExZWY5MzVhMDI0Mm"
     rag = RAGFlow(API_KEY,HOST_ADDRESS)
     Agent.create_session("2e45b5209c1011efa3e90242ac120006", rag)
@@ -125,40 +124,19 @@
     API_KEY = "trovato-BkOGNhYjIyN2JiODExZWY5MzVhMDI0Mm"
     rag = RAGFlow(API_KEY,HOST_ADDRESS)
     session = Agent.create_session("2e45b5209c1011efa3e90242ac120006", rag)
-=======
-    API_KEY = "ragflow-BkOGNhYjIyN2JiODExZWY5MzVhMDI0Mm"
-    rag = RAGFlow(API_KEY, HOST_ADDRESS)
-    agent = rag.list_agents(id="2e45b5209c1011efa3e90242ac120006")[0]
-    agent.create_session()
-
-
-@pytest.mark.skip(reason="")
-def test_create_agent_conversation_with_success(get_api_key_fixture):
-    API_KEY = "ragflow-BkOGNhYjIyN2JiODExZWY5MzVhMDI0Mm"
-    rag = RAGFlow(API_KEY, HOST_ADDRESS)
-    agent = rag.list_agents(id="2e45b5209c1011efa3e90242ac120006")[0]
-    session = agent.create_session()
->>>>>>> 8fb5edd9
     session.ask("What is this job")
 
 
 @pytest.mark.skip(reason="")
 def test_list_agent_sessions_with_success(get_api_key_fixture):
-<<<<<<< HEAD
     API_KEY = "trovato-BkOGNhYjIyN2JiODExZWY5MzVhMDI0Mm"
     agent_id = "2710f2269b4611ef8fdf0242ac120006"
     rag = RAGFlow(API_KEY,HOST_ADDRESS)
     Agent.list_sessions(agent_id,rag)
-=======
-    API_KEY = "ragflow-BkOGNhYjIyN2JiODExZWY5MzVhMDI0Mm"
-    rag = RAGFlow(API_KEY, HOST_ADDRESS)
-    agent = rag.list_agents(id="2e45b5209c1011efa3e90242ac120006")[0]
-    agent.list_sessions()
 
 @pytest.mark.skip(reason="")
 def test_delete_session_of_agent_with_success(get_api_key_fixture):
-    API_KEY = "ragflow-BkOGNhYjIyN2JiODExZWY5MzVhMDI0Mm"
+    API_KEY = "trovato-BkOGNhYjIyN2JiODExZWY5MzVhMDI0Mm"
     rag = RAGFlow(API_KEY, HOST_ADDRESS)
     agent = rag.list_agents(id="2e45b5209c1011efa3e90242ac120006")[0]
-    agent.delete_sessions(ids=["test_1"])
->>>>>>> 8fb5edd9
+    agent.delete_sessions(ids=["test_1"])
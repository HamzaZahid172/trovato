#
#  Copyright 2025 The InfiniFlow Authors. All Rights Reserved.
#
#  Licensed under the Apache License, Version 2.0 (the "License");
#  you may not use this file except in compliance with the License.
#  You may obtain a copy of the License at
#
#      http://www.apache.org/licenses/LICENSE-2.0
#
#  Unless required by applicable law or agreed to in writing, software
#  distributed under the License is distributed on an "AS IS" BASIS,
#  WITHOUT WARRANTIES OR CONDITIONS OF ANY KIND, either express or implied.
#  See the License for the specific language governing permissions and
#  limitations under the License.
#
import asyncio
import json
import logging
import os
import random
import re
import time
from abc import ABC

import openai
import requests
from dashscope import Generation
from ollama import Client
from openai import OpenAI
from openai.lib.azure import AzureOpenAI
from zhipuai import ZhipuAI

from rag.nlp import is_chinese, is_english
from rag.utils import num_tokens_from_string

# Error message constants
ERROR_PREFIX = "**ERROR**"
ERROR_RATE_LIMIT = "RATE_LIMIT_EXCEEDED"
ERROR_AUTHENTICATION = "AUTH_ERROR"
ERROR_INVALID_REQUEST = "INVALID_REQUEST"
ERROR_SERVER = "SERVER_ERROR"
ERROR_TIMEOUT = "TIMEOUT"
ERROR_CONNECTION = "CONNECTION_ERROR"
ERROR_MODEL = "MODEL_ERROR"
ERROR_CONTENT_FILTER = "CONTENT_FILTERED"
ERROR_QUOTA = "QUOTA_EXCEEDED"
ERROR_MAX_RETRIES = "MAX_RETRIES_EXCEEDED"
ERROR_GENERIC = "GENERIC_ERROR"

LENGTH_NOTIFICATION_CN = "······\n由于大模型的上下文窗口大小限制，回答已经被大模型截断。"
LENGTH_NOTIFICATION_EN = "...\nThe answer is truncated by your chosen LLM due to its limitation on context length."


class Base(ABC):
    def __init__(self, key, model_name, base_url):
        timeout = int(os.environ.get("LM_TIMEOUT_SECONDS", 600))
        self.client = OpenAI(api_key=key, base_url=base_url, timeout=timeout)
        self.model_name = model_name
        # Configure retry parameters
        self.max_retries = int(os.environ.get("LLM_MAX_RETRIES", 5))
        self.base_delay = float(os.environ.get("LLM_BASE_DELAY", 2.0))
        self.is_tools = False

    def _get_delay(self, attempt):
        """Calculate retry delay time"""
        return self.base_delay * (2**attempt) + random.uniform(0, 0.5)

    def _classify_error(self, error):
        """Classify error based on error message content"""
        error_str = str(error).lower()

        if "rate limit" in error_str or "429" in error_str or "tpm limit" in error_str or "too many requests" in error_str or "requests per minute" in error_str:
            return ERROR_RATE_LIMIT
        elif "auth" in error_str or "key" in error_str or "apikey" in error_str or "401" in error_str or "forbidden" in error_str or "permission" in error_str:
            return ERROR_AUTHENTICATION
        elif "invalid" in error_str or "bad request" in error_str or "400" in error_str or "format" in error_str or "malformed" in error_str or "parameter" in error_str:
            return ERROR_INVALID_REQUEST
        elif "server" in error_str or "502" in error_str or "503" in error_str or "504" in error_str or "500" in error_str or "unavailable" in error_str:
            return ERROR_SERVER
        elif "timeout" in error_str or "timed out" in error_str:
            return ERROR_TIMEOUT
        elif "connect" in error_str or "network" in error_str or "unreachable" in error_str or "dns" in error_str:
            return ERROR_CONNECTION
        elif "quota" in error_str or "capacity" in error_str or "credit" in error_str or "billing" in error_str or "limit" in error_str and "rate" not in error_str:
            return ERROR_QUOTA
        elif "filter" in error_str or "content" in error_str or "policy" in error_str or "blocked" in error_str or "safety" in error_str or "inappropriate" in error_str:
            return ERROR_CONTENT_FILTER
        elif "model" in error_str or "not found" in error_str or "does not exist" in error_str or "not available" in error_str:
            return ERROR_MODEL
        else:
            return ERROR_GENERIC

    def bind_tools(self, toolcall_session, tools):
        if not (toolcall_session and tools):
            return
        self.is_tools = True
        self.toolcall_session = toolcall_session
        self.tools = tools

    def chat_with_tools(self, system: str, history: list, gen_conf: dict):
        if "max_tokens" in gen_conf:
            del gen_conf["max_tokens"]

        tools = self.tools

        if system:
            history.insert(0, {"role": "system", "content": system})

        ans = ""
        tk_count = 0
        # Implement exponential backoff retry strategy
        for attempt in range(self.max_retries):
            try:
                response = self.client.chat.completions.create(model=self.model_name, messages=history, tools=tools, **gen_conf)

                assistant_output = response.choices[0].message
                if not ans and "tool_calls" not in assistant_output and "reasoning_content" in assistant_output:
                    ans += "<think>" + ans + "</think>"
                ans += response.choices[0].message.content

                if not response.choices[0].message.tool_calls:
                    tk_count += self.total_token_count(response)
                    if response.choices[0].finish_reason == "length":
                        if is_chinese([ans]):
                            ans += LENGTH_NOTIFICATION_CN
                        else:
                            ans += LENGTH_NOTIFICATION_EN
                    return ans, tk_count

                tk_count += self.total_token_count(response)
                history.append(assistant_output)

                for tool_call in response.choices[0].message.tool_calls:
                    name = tool_call.function.name
                    args = json.loads(tool_call.function.arguments)

                    tool_response = self.toolcall_session.tool_call(name, args)
                    # if tool_response.choices[0].finish_reason == "length":
                    #     if is_chinese(ans):
                    #         ans += LENGTH_NOTIFICATION_CN
                    #     else:
                    #         ans += LENGTH_NOTIFICATION_EN
                    #     return ans, tk_count + self.total_token_count(tool_response)
                    history.append({"role": "tool", "tool_call_id": tool_call.id, "content": str(tool_response)})

                final_response = self.client.chat.completions.create(model=self.model_name, messages=history, tools=tools, **gen_conf)
                assistant_output = final_response.choices[0].message
                if "tool_calls" not in assistant_output and "reasoning_content" in assistant_output:
                    ans += "<think>" + ans + "</think>"
                ans += final_response.choices[0].message.content
                if final_response.choices[0].finish_reason == "length":
                    tk_count += self.total_token_count(response)
                    if is_chinese([ans]):
                        ans += LENGTH_NOTIFICATION_CN
                    else:
                        ans += LENGTH_NOTIFICATION_EN
                    return ans, tk_count
                return ans, tk_count

            except Exception as e:
                logging.exception("OpenAI cat_with_tools")
                # Classify the error
                error_code = self._classify_error(e)

                # Check if it's a rate limit error or server error and not the last attempt
                should_retry = (error_code == ERROR_RATE_LIMIT or error_code == ERROR_SERVER) and attempt < self.max_retries - 1

                if should_retry:
                    delay = self._get_delay(attempt)
                    logging.warning(f"Error: {error_code}. Retrying in {delay:.2f} seconds... (Attempt {attempt + 1}/{self.max_retries})")
                    time.sleep(delay)
                else:
                    # For non-rate limit errors or the last attempt, return an error message
                    if attempt == self.max_retries - 1:
                        error_code = ERROR_MAX_RETRIES
                    return f"{ERROR_PREFIX}: {error_code} - {str(e)}", 0

    def chat(self, system, history, gen_conf):
        if system:
            history.insert(0, {"role": "system", "content": system})
        if "max_tokens" in gen_conf:
            del gen_conf["max_tokens"]

        # Implement exponential backoff retry strategy
        for attempt in range(self.max_retries):
            try:
                response = self.client.chat.completions.create(model=self.model_name, messages=history, **gen_conf)

                if any([not response.choices, not response.choices[0].message, not response.choices[0].message.content]):
                    return "", 0
                ans = response.choices[0].message.content.strip()
                if response.choices[0].finish_reason == "length":
                    if is_chinese(ans):
                        ans += LENGTH_NOTIFICATION_CN
                    else:
                        ans += LENGTH_NOTIFICATION_EN
                return ans, self.total_token_count(response)
            except Exception as e:
                logging.exception("chat_model.Base.chat got exception")
                # Classify the error
                error_code = self._classify_error(e)

                # Check if it's a rate limit error or server error and not the last attempt
                should_retry = (error_code == ERROR_RATE_LIMIT or error_code == ERROR_SERVER) and attempt < self.max_retries - 1

                if should_retry:
                    delay = self._get_delay(attempt)
                    logging.warning(f"Error: {error_code}. Retrying in {delay:.2f} seconds... (Attempt {attempt + 1}/{self.max_retries})")
                    time.sleep(delay)
                else:
<<<<<<< HEAD
                    ans += LENGTH_NOTIFICATION_EN
            return ans, self.total_token_count(response)
=======
                    # For non-rate limit errors or the last attempt, return an error message
                    if attempt == self.max_retries - 1:
                        error_code = ERROR_MAX_RETRIES
                    return f"{ERROR_PREFIX}: {error_code} - {str(e)}", 0

    def _wrap_toolcall_message(self, stream):
        final_tool_calls = {}

        for chunk in stream:
            for tool_call in chunk.choices[0].delta.tool_calls or []:
                index = tool_call.index

                if index not in final_tool_calls:
                    final_tool_calls[index] = tool_call

                final_tool_calls[index].function.arguments += tool_call.function.arguments

        return final_tool_calls

    def chat_streamly_with_tools(self, system: str, history: list, gen_conf: dict):
        if "max_tokens" in gen_conf:
            del gen_conf["max_tokens"]

        tools = self.tools

        if system:
            history.insert(0, {"role": "system", "content": system})

        ans = ""
        total_tokens = 0
        reasoning_start = False
        finish_completion = False
        final_tool_calls = {}
        try:
            response = self.client.chat.completions.create(model=self.model_name, messages=history, stream=True, tools=tools, **gen_conf)
            while not finish_completion:
                for resp in response:
                    if resp.choices[0].delta.tool_calls:
                        for tool_call in resp.choices[0].delta.tool_calls or []:
                            index = tool_call.index

                            if index not in final_tool_calls:
                                final_tool_calls[index] = tool_call

                            final_tool_calls[index].function.arguments += tool_call.function.arguments
                        if resp.choices[0].finish_reason != "stop":
                            continue
                    else:
                        if not resp.choices:
                            continue
                        if not resp.choices[0].delta.content:
                            resp.choices[0].delta.content = ""
                        if hasattr(resp.choices[0].delta, "reasoning_content") and resp.choices[0].delta.reasoning_content:
                            ans = ""
                            if not reasoning_start:
                                reasoning_start = True
                                ans = "<think>"
                            ans += resp.choices[0].delta.reasoning_content + "</think>"
                        else:
                            reasoning_start = False
                            ans = resp.choices[0].delta.content

                        tol = self.total_token_count(resp)
                        if not tol:
                            total_tokens += num_tokens_from_string(resp.choices[0].delta.content)
                        else:
                            total_tokens += tol

                        finish_reason = resp.choices[0].finish_reason
                        if finish_reason == "tool_calls" and final_tool_calls:
                            for tool_call in final_tool_calls.values():
                                name = tool_call.function.name
                                try:
                                    if name == "get_current_weather":
                                        args = json.loads('{"location":"Shanghai"}')
                                    else:
                                        args = json.loads(tool_call.function.arguments)
                                except Exception:
                                    continue
                                # args = json.loads(tool_call.function.arguments)
                                tool_response = self.toolcall_session.tool_call(name, args)
                                history.append(
                                    {
                                        "role": "assistant",
                                        "refusal": "",
                                        "content": "",
                                        "audio": "",
                                        "function_call": "",
                                        "tool_calls": [
                                            {
                                                "index": tool_call.index,
                                                "id": tool_call.id,
                                                "function": tool_call.function,
                                                "type": "function",
                                            },
                                        ],
                                    }
                                )
                                # if tool_response.choices[0].finish_reason == "length":
                                #     if is_chinese(ans):
                                #         ans += LENGTH_NOTIFICATION_CN
                                #     else:
                                #         ans += LENGTH_NOTIFICATION_EN
                                #     return ans, total_tokens + self.total_token_count(tool_response)
                                history.append({"role": "tool", "tool_call_id": tool_call.id, "content": str(tool_response)})
                            final_tool_calls = {}
                            response = self.client.chat.completions.create(model=self.model_name, messages=history, stream=True, tools=tools, **gen_conf)
                            continue
                        if finish_reason == "length":
                            if is_chinese(ans):
                                ans += LENGTH_NOTIFICATION_CN
                            else:
                                ans += LENGTH_NOTIFICATION_EN
                            return ans, total_tokens + self.total_token_count(resp)
                        if finish_reason == "stop":
                            finish_completion = True
                            yield ans
                            break
                        yield ans
                        continue

>>>>>>> 8fb5edd9
        except openai.APIError as e:
            yield ans + "\n**ERROR**: " + str(e)

        yield total_tokens

    def chat_streamly(self, system, history, gen_conf):
        if system:
            history.insert(0, {"role": "system", "content": system})
        if "max_tokens" in gen_conf:
            del gen_conf["max_tokens"]
        ans = ""
        total_tokens = 0
        reasoning_start = False
        try:
            response = self.client.chat.completions.create(model=self.model_name, messages=history, stream=True, **gen_conf)
            for resp in response:
                if not resp.choices:
                    continue
                if not resp.choices[0].delta.content:
                    resp.choices[0].delta.content = ""
                if hasattr(resp.choices[0].delta, "reasoning_content") and resp.choices[0].delta.reasoning_content:
                    ans = ""
                    if not reasoning_start:
                        reasoning_start = True
                        ans = "<think>"
                    ans += resp.choices[0].delta.reasoning_content + "</think>"
                else:
                    reasoning_start = False
                    ans = resp.choices[0].delta.content

                tol = self.total_token_count(resp)
                if not tol:
                    total_tokens += num_tokens_from_string(resp.choices[0].delta.content)
                else:
<<<<<<< HEAD
                    total_tokens = tol
=======
                    total_tokens += tol
>>>>>>> 8fb5edd9

                if resp.choices[0].finish_reason == "length":
                    if is_chinese(ans):
                        ans += LENGTH_NOTIFICATION_CN
                    else:
                        ans += LENGTH_NOTIFICATION_EN
                yield ans

        except openai.APIError as e:
            yield ans + "\n**ERROR**: " + str(e)

        yield total_tokens

    def total_token_count(self, resp):
        try:
            return resp.usage.total_tokens
        except Exception:
            pass
        try:
            return resp["usage"]["total_tokens"]
        except Exception:
            pass
        return 0

<<<<<<< HEAD
=======
    def _calculate_dynamic_ctx(self, history):
        """Calculate dynamic context window size"""

        def count_tokens(text):
            """Calculate token count for text"""
            # Simple calculation: 1 token per ASCII character
            # 2 tokens for non-ASCII characters (Chinese, Japanese, Korean, etc.)
            total = 0
            for char in text:
                if ord(char) < 128:  # ASCII characters
                    total += 1
                else:  # Non-ASCII characters (Chinese, Japanese, Korean, etc.)
                    total += 2
            return total

        # Calculate total tokens for all messages
        total_tokens = 0
        for message in history:
            content = message.get("content", "")
            # Calculate content tokens
            content_tokens = count_tokens(content)
            # Add role marker token overhead
            role_tokens = 4
            total_tokens += content_tokens + role_tokens

        # Apply 1.2x buffer ratio
        total_tokens_with_buffer = int(total_tokens * 1.2)

        if total_tokens_with_buffer <= 8192:
            ctx_size = 8192
        else:
            ctx_multiplier = (total_tokens_with_buffer // 8192) + 1
            ctx_size = ctx_multiplier * 8192

        return ctx_size

>>>>>>> 8fb5edd9

class GptTurbo(Base):
    def __init__(self, key, model_name="gpt-3.5-turbo", base_url="https://api.openai.com/v1"):
        if not base_url:
            base_url = "https://api.openai.com/v1"
        super().__init__(key, model_name, base_url)


class MoonshotChat(Base):
    def __init__(self, key, model_name="moonshot-v1-8k", base_url="https://api.moonshot.cn/v1"):
        if not base_url:
            base_url = "https://api.moonshot.cn/v1"
        super().__init__(key, model_name, base_url)


class XinferenceChat(Base):
    def __init__(self, key=None, model_name="", base_url=""):
        if not base_url:
            raise ValueError("Local llm url cannot be None")
        if base_url.split("/")[-1] != "v1":
            base_url = os.path.join(base_url, "v1")
        super().__init__(key, model_name, base_url)


class HuggingFaceChat(Base):
    def __init__(self, key=None, model_name="", base_url=""):
        if not base_url:
            raise ValueError("Local llm url cannot be None")
        if base_url.split("/")[-1] != "v1":
            base_url = os.path.join(base_url, "v1")
        super().__init__(key, model_name.split("___")[0], base_url)


class ModelScopeChat(Base):
    def __init__(self, key=None, model_name="", base_url=""):
        if not base_url:
            raise ValueError("Local llm url cannot be None")
        base_url = base_url.rstrip("/")
        if base_url.split("/")[-1] != "v1":
            base_url = os.path.join(base_url, "v1")
        super().__init__(key, model_name.split("___")[0], base_url)


class DeepSeekChat(Base):
    def __init__(self, key, model_name="deepseek-chat", base_url="https://api.deepseek.com/v1"):
        if not base_url:
            base_url = "https://api.deepseek.com/v1"
        super().__init__(key, model_name, base_url)


class AzureChat(Base):
    def __init__(self, key, model_name, **kwargs):
        api_key = json.loads(key).get("api_key", "")
        api_version = json.loads(key).get("api_version", "2024-02-01")
        super().__init__(key, model_name, kwargs["base_url"])
        self.client = AzureOpenAI(api_key=api_key, azure_endpoint=kwargs["base_url"], api_version=api_version)
        self.model_name = model_name


class BaiChuanChat(Base):
    def __init__(self, key, model_name="Baichuan3-Turbo", base_url="https://api.baichuan-ai.com/v1"):
        if not base_url:
            base_url = "https://api.baichuan-ai.com/v1"
        super().__init__(key, model_name, base_url)

    @staticmethod
    def _format_params(params):
        return {
            "temperature": params.get("temperature", 0.3),
            "top_p": params.get("top_p", 0.85),
        }

    def chat(self, system, history, gen_conf):
        if system:
            history.insert(0, {"role": "system", "content": system})
        if "max_tokens" in gen_conf:
            del gen_conf["max_tokens"]
        try:
            response = self.client.chat.completions.create(
                model=self.model_name,
                messages=history,
                extra_body={"tools": [{"type": "web_search", "web_search": {"enable": True, "search_mode": "performance_first"}}]},
                **self._format_params(gen_conf),
            )
            ans = response.choices[0].message.content.strip()
            if response.choices[0].finish_reason == "length":
                if is_chinese([ans]):
                    ans += LENGTH_NOTIFICATION_CN
                else:
                    ans += LENGTH_NOTIFICATION_EN
            return ans, self.total_token_count(response)
        except openai.APIError as e:
            return "**ERROR**: " + str(e), 0

    def chat_streamly(self, system, history, gen_conf):
        if system:
            history.insert(0, {"role": "system", "content": system})
        if "max_tokens" in gen_conf:
            del gen_conf["max_tokens"]
        ans = ""
        total_tokens = 0
        try:
            response = self.client.chat.completions.create(
                model=self.model_name,
                messages=history,
                extra_body={"tools": [{"type": "web_search", "web_search": {"enable": True, "search_mode": "performance_first"}}]},
                stream=True,
                **self._format_params(gen_conf),
            )
            for resp in response:
                if not resp.choices:
                    continue
                if not resp.choices[0].delta.content:
                    resp.choices[0].delta.content = ""
<<<<<<< HEAD
                ans += resp.choices[0].delta.content
=======
                ans = resp.choices[0].delta.content
>>>>>>> 8fb5edd9
                tol = self.total_token_count(resp)
                if not tol:
                    total_tokens += num_tokens_from_string(resp.choices[0].delta.content)
                else:
                    total_tokens = tol
                if resp.choices[0].finish_reason == "length":
                    if is_chinese([ans]):
                        ans += LENGTH_NOTIFICATION_CN
                    else:
                        ans += LENGTH_NOTIFICATION_EN
                yield ans

        except Exception as e:
            yield ans + "\n**ERROR**: " + str(e)

        yield total_tokens


class QWenChat(Base):
    def __init__(self, key, model_name=Generation.Models.qwen_turbo, **kwargs):
        super().__init__(key, model_name, base_url=None)

        import dashscope

        dashscope.api_key = key
        self.model_name = model_name
        if self.is_reasoning_model(self.model_name):
            super().__init__(key, model_name, "https://dashscope.aliyuncs.com/compatible-mode/v1")

    def chat_with_tools(self, system: str, history: list, gen_conf: dict) -> tuple[str, int]:
        if "max_tokens" in gen_conf:
            del gen_conf["max_tokens"]
        # if self.is_reasoning_model(self.model_name):
        #     return super().chat(system, history, gen_conf)

        stream_flag = str(os.environ.get("QWEN_CHAT_BY_STREAM", "true")).lower() == "true"
        if not stream_flag:
            from http import HTTPStatus

            tools = self.tools

            if system:
                history.insert(0, {"role": "system", "content": system})

            response = Generation.call(self.model_name, messages=history, result_format="message", tools=tools, **gen_conf)
            ans = ""
            tk_count = 0
            if response.status_code == HTTPStatus.OK:
                assistant_output = response.output.choices[0].message
                if not ans and "tool_calls" not in assistant_output and "reasoning_content" in assistant_output:
                    ans += "<think>" + ans + "</think>"
                ans += response.output.choices[0].message.content

                if "tool_calls" not in assistant_output:
                    tk_count += self.total_token_count(response)
                    if response.output.choices[0].get("finish_reason", "") == "length":
                        if is_chinese([ans]):
                            ans += LENGTH_NOTIFICATION_CN
                        else:
                            ans += LENGTH_NOTIFICATION_EN
                    return ans, tk_count

                tk_count += self.total_token_count(response)
                history.append(assistant_output)

                while "tool_calls" in assistant_output:
                    tool_info = {"content": "", "role": "tool", "tool_call_id": assistant_output.tool_calls[0]["id"]}
                    tool_name = assistant_output.tool_calls[0]["function"]["name"]
                    if tool_name:
                        arguments = json.loads(assistant_output.tool_calls[0]["function"]["arguments"])
                        tool_info["content"] = self.toolcall_session.tool_call(name=tool_name, arguments=arguments)
                    history.append(tool_info)

                    response = Generation.call(self.model_name, messages=history, result_format="message", tools=self.tools, **gen_conf)
                    if response.output.choices[0].get("finish_reason", "") == "length":
                        tk_count += self.total_token_count(response)
                        if is_chinese([ans]):
                            ans += LENGTH_NOTIFICATION_CN
                        else:
                            ans += LENGTH_NOTIFICATION_EN
                        return ans, tk_count

                    tk_count += self.total_token_count(response)
                    assistant_output = response.output.choices[0].message
                    if assistant_output.content is None:
                        assistant_output.content = ""
                    history.append(response)
                ans += assistant_output["content"]
                return ans, tk_count
            else:
                return "**ERROR**: " + response.message, tk_count
        else:
            result_list = []
            for result in self._chat_streamly_with_tools(system, history, gen_conf, incremental_output=True):
                result_list.append(result)
            error_msg_list = [result for result in result_list if str(result).find("**ERROR**") >= 0]
            if len(error_msg_list) > 0:
                return "**ERROR**: " + "".join(error_msg_list), 0
            else:
                return "".join(result_list[:-1]), result_list[-1]

    def chat(self, system, history, gen_conf):
        if "max_tokens" in gen_conf:
            del gen_conf["max_tokens"]
        if self.is_reasoning_model(self.model_name):
            return super().chat(system, history, gen_conf)

        stream_flag = str(os.environ.get("QWEN_CHAT_BY_STREAM", "true")).lower() == "true"
        if not stream_flag:
            from http import HTTPStatus

            if system:
                history.insert(0, {"role": "system", "content": system})

            response = Generation.call(self.model_name, messages=history, result_format="message", **gen_conf)
            ans = ""
            tk_count = 0
            if response.status_code == HTTPStatus.OK:
<<<<<<< HEAD
                ans += response.output.choices[0]['message']['content']
=======
                ans += response.output.choices[0]["message"]["content"]
>>>>>>> 8fb5edd9
                tk_count += self.total_token_count(response)
                if response.output.choices[0].get("finish_reason", "") == "length":
                    if is_chinese([ans]):
                        ans += LENGTH_NOTIFICATION_CN
                    else:
                        ans += LENGTH_NOTIFICATION_EN
                return ans, tk_count

            return "**ERROR**: " + response.message, tk_count
        else:
            g = self._chat_streamly(system, history, gen_conf, incremental_output=True)
            result_list = list(g)
            error_msg_list = [item for item in result_list if str(item).find("**ERROR**") >= 0]
            if len(error_msg_list) > 0:
                return "**ERROR**: " + "".join(error_msg_list), 0
            else:
                return "".join(result_list[:-1]), result_list[-1]

    def _wrap_toolcall_message(self, old_message, message):
        if not old_message:
            return message
        tool_call_id = message["tool_calls"][0].get("id")
        if tool_call_id:
            old_message.tool_calls[0]["id"] = tool_call_id
        function = message.tool_calls[0]["function"]
        if function:
            if function.get("name"):
                old_message.tool_calls[0]["function"]["name"] = function["name"]
            if function.get("arguments"):
                old_message.tool_calls[0]["function"]["arguments"] += function["arguments"]
        return old_message

    def _chat_streamly_with_tools(self, system: str, history: list, gen_conf: dict, incremental_output=True):
        from http import HTTPStatus

        if system:
            history.insert(0, {"role": "system", "content": system})
        if "max_tokens" in gen_conf:
            del gen_conf["max_tokens"]
        ans = ""
        tk_count = 0
        try:
            response = Generation.call(self.model_name, messages=history, result_format="message", tools=self.tools, stream=True, incremental_output=incremental_output, **gen_conf)
            tool_info = {"content": "", "role": "tool"}
            toolcall_message = None
            tool_name = ""
            tool_arguments = ""
            finish_completion = False
            reasoning_start = False
            while not finish_completion:
                for resp in response:
                    if resp.status_code == HTTPStatus.OK:
                        assistant_output = resp.output.choices[0].message
                        ans = resp.output.choices[0].message.content
                        if not ans and "tool_calls" not in assistant_output and "reasoning_content" in assistant_output:
                            ans = resp.output.choices[0].message.reasoning_content
                            if not reasoning_start:
                                reasoning_start = True
                                ans = "<think>" + ans
                            else:
                                ans = ans + "</think>"

                        if "tool_calls" not in assistant_output:
                            reasoning_start = False
                            tk_count += self.total_token_count(resp)
                            if resp.output.choices[0].get("finish_reason", "") == "length":
                                if is_chinese([ans]):
                                    ans += LENGTH_NOTIFICATION_CN
                                else:
                                    ans += LENGTH_NOTIFICATION_EN
                            finish_reason = resp.output.choices[0]["finish_reason"]
                            if finish_reason == "stop":
                                finish_completion = True
                                yield ans
                                break
                            yield ans
                            continue

                        tk_count += self.total_token_count(resp)
                        toolcall_message = self._wrap_toolcall_message(toolcall_message, assistant_output)
                        if "tool_calls" in assistant_output:
                            tool_call_finish_reason = resp.output.choices[0]["finish_reason"]
                            if tool_call_finish_reason == "tool_calls":
                                try:
                                    tool_arguments = json.loads(toolcall_message.tool_calls[0]["function"]["arguments"])
                                except Exception as e:
                                    logging.exception(msg="_chat_streamly_with_tool tool call error")
                                    yield ans + "\n**ERROR**: " + str(e)
                                    finish_completion = True
                                    break

                                tool_name = toolcall_message.tool_calls[0]["function"]["name"]
                                history.append(toolcall_message)
                                tool_info["content"] = self.toolcall_session.tool_call(name=tool_name, arguments=tool_arguments)
                                history.append(tool_info)
                                tool_info = {"content": "", "role": "tool"}
                                tool_name = ""
                                tool_arguments = ""
                                toolcall_message = None
                                response = Generation.call(self.model_name, messages=history, result_format="message", tools=self.tools, stream=True, incremental_output=incremental_output, **gen_conf)
                    else:
                        yield (
                            ans + "\n**ERROR**: " + resp.output.choices[0].message
                            if not re.search(r" (key|quota)", str(resp.message).lower())
                            else "Out of credit. Please set the API key in **settings > Model providers.**"
                        )
        except Exception as e:
            logging.exception(msg="_chat_streamly_with_tool")
            yield ans + "\n**ERROR**: " + str(e)
        yield tk_count

    def _chat_streamly(self, system, history, gen_conf, incremental_output=True):
        from http import HTTPStatus

        if system:
            history.insert(0, {"role": "system", "content": system})
        if "max_tokens" in gen_conf:
            del gen_conf["max_tokens"]
        ans = ""
        tk_count = 0
        try:
            response = Generation.call(self.model_name, messages=history, result_format="message", stream=True, incremental_output=incremental_output, **gen_conf)
            for resp in response:
                if resp.status_code == HTTPStatus.OK:
<<<<<<< HEAD
                    ans = resp.output.choices[0]['message']['content']
=======
                    ans = resp.output.choices[0]["message"]["content"]
>>>>>>> 8fb5edd9
                    tk_count = self.total_token_count(resp)
                    if resp.output.choices[0].get("finish_reason", "") == "length":
                        if is_chinese(ans):
                            ans += LENGTH_NOTIFICATION_CN
                        else:
                            ans += LENGTH_NOTIFICATION_EN
                    yield ans
                else:
                    yield (
                        ans + "\n**ERROR**: " + resp.message
                        if not re.search(r" (key|quota)", str(resp.message).lower())
                        else "Out of credit. Please set the API key in **settings > Model providers.**"
                    )
        except Exception as e:
            yield ans + "\n**ERROR**: " + str(e)

        yield tk_count

    def chat_streamly_with_tools(self, system: str, history: list, gen_conf: dict, incremental_output=True):
        if "max_tokens" in gen_conf:
            del gen_conf["max_tokens"]

        for txt in self._chat_streamly_with_tools(system, history, gen_conf, incremental_output=incremental_output):
            yield txt

    def chat_streamly(self, system, history, gen_conf):
        if "max_tokens" in gen_conf:
            del gen_conf["max_tokens"]
        if self.is_reasoning_model(self.model_name):
            return super().chat_streamly(system, history, gen_conf)

        return self._chat_streamly(system, history, gen_conf)

    @staticmethod
    def is_reasoning_model(model_name: str) -> bool:
        return any(
            [
                model_name.lower().find("deepseek") >= 0,
                model_name.lower().find("qwq") >= 0 and model_name.lower() != "qwq-32b-preview",
            ]
        )


class ZhipuChat(Base):
    def __init__(self, key, model_name="glm-3-turbo", **kwargs):
        super().__init__(key, model_name, base_url=None)

        self.client = ZhipuAI(api_key=key)
        self.model_name = model_name

    def chat(self, system, history, gen_conf):
        if system:
            history.insert(0, {"role": "system", "content": system})
        if "max_tokens" in gen_conf:
            del gen_conf["max_tokens"]
        try:
            if "presence_penalty" in gen_conf:
                del gen_conf["presence_penalty"]
            if "frequency_penalty" in gen_conf:
                del gen_conf["frequency_penalty"]
            response = self.client.chat.completions.create(model=self.model_name, messages=history, **gen_conf)
            ans = response.choices[0].message.content.strip()
            if response.choices[0].finish_reason == "length":
                if is_chinese(ans):
                    ans += LENGTH_NOTIFICATION_CN
                else:
                    ans += LENGTH_NOTIFICATION_EN
            return ans, self.total_token_count(response)
        except Exception as e:
            return "**ERROR**: " + str(e), 0

    def chat_streamly(self, system, history, gen_conf):
        if system:
            history.insert(0, {"role": "system", "content": system})
        if "max_tokens" in gen_conf:
            del gen_conf["max_tokens"]
        if "presence_penalty" in gen_conf:
            del gen_conf["presence_penalty"]
        if "frequency_penalty" in gen_conf:
            del gen_conf["frequency_penalty"]
        ans = ""
        tk_count = 0
        try:
            response = self.client.chat.completions.create(model=self.model_name, messages=history, stream=True, **gen_conf)
            for resp in response:
                if not resp.choices[0].delta.content:
                    continue
                delta = resp.choices[0].delta.content
                ans = delta
                if resp.choices[0].finish_reason == "length":
                    if is_chinese(ans):
                        ans += LENGTH_NOTIFICATION_CN
                    else:
                        ans += LENGTH_NOTIFICATION_EN
                    tk_count = self.total_token_count(resp)
                if resp.choices[0].finish_reason == "stop":
                    tk_count = self.total_token_count(resp)
                yield ans
        except Exception as e:
            yield ans + "\n**ERROR**: " + str(e)

        yield tk_count


class OllamaChat(Base):
    def __init__(self, key, model_name, **kwargs):
        super().__init__(key, model_name, base_url=None)

        self.client = Client(host=kwargs["base_url"]) if not key or key == "x" else Client(host=kwargs["base_url"], headers={"Authorization": f"Bearer {key}"})
        self.model_name = model_name

    def chat(self, system, history, gen_conf):
        if system:
            history.insert(0, {"role": "system", "content": system})
        if "max_tokens" in gen_conf:
            del gen_conf["max_tokens"]
        try:
            # Calculate context size
            ctx_size = self._calculate_dynamic_ctx(history)

            options = {"num_ctx": ctx_size}
            if "temperature" in gen_conf:
                options["temperature"] = gen_conf["temperature"]
            if "max_tokens" in gen_conf:
                options["num_predict"] = gen_conf["max_tokens"]
            if "top_p" in gen_conf:
                options["top_p"] = gen_conf["top_p"]
            if "presence_penalty" in gen_conf:
                options["presence_penalty"] = gen_conf["presence_penalty"]
            if "frequency_penalty" in gen_conf:
                options["frequency_penalty"] = gen_conf["frequency_penalty"]

            response = self.client.chat(model=self.model_name, messages=history, options=options, keep_alive=10)
            ans = response["message"]["content"].strip()
            token_count = response.get("eval_count", 0) + response.get("prompt_eval_count", 0)
            return ans, token_count
        except Exception as e:
            return "**ERROR**: " + str(e), 0

    def chat_streamly(self, system, history, gen_conf):
        if system:
            history.insert(0, {"role": "system", "content": system})
        if "max_tokens" in gen_conf:
            del gen_conf["max_tokens"]
        try:
            # Calculate context size
            ctx_size = self._calculate_dynamic_ctx(history)
            options = {"num_ctx": ctx_size}
            if "temperature" in gen_conf:
                options["temperature"] = gen_conf["temperature"]
            if "max_tokens" in gen_conf:
                options["num_predict"] = gen_conf["max_tokens"]
            if "top_p" in gen_conf:
                options["top_p"] = gen_conf["top_p"]
            if "presence_penalty" in gen_conf:
                options["presence_penalty"] = gen_conf["presence_penalty"]
            if "frequency_penalty" in gen_conf:
                options["frequency_penalty"] = gen_conf["frequency_penalty"]

            ans = ""
            try:
                response = self.client.chat(model=self.model_name, messages=history, stream=True, options=options, keep_alive=10)
                for resp in response:
                    if resp["done"]:
                        token_count = resp.get("prompt_eval_count", 0) + resp.get("eval_count", 0)
                        yield token_count
                    ans = resp["message"]["content"]
                    yield ans
            except Exception as e:
                yield ans + "\n**ERROR**: " + str(e)
            yield 0
        except Exception as e:
            yield "**ERROR**: " + str(e)
            yield 0


class LocalAIChat(Base):
    def __init__(self, key, model_name, base_url):
        super().__init__(key, model_name, base_url=None)

        if not base_url:
            raise ValueError("Local llm url cannot be None")
        if base_url.split("/")[-1] != "v1":
            base_url = os.path.join(base_url, "v1")
        self.client = OpenAI(api_key="empty", base_url=base_url)
        self.model_name = model_name.split("___")[0]


class LocalLLM(Base):
    class RPCProxy:
        def __init__(self, host, port):
            self.host = host
            self.port = int(port)
            self.__conn()

        def __conn(self):
            from multiprocessing.connection import Client

            self._connection = Client((self.host, self.port), authkey=b"infiniflow-token4kevinhu")

        def __getattr__(self, name):
            import pickle

            def do_rpc(*args, **kwargs):
                for _ in range(3):
                    try:
                        self._connection.send(pickle.dumps((name, args, kwargs)))
                        return pickle.loads(self._connection.recv())
                    except Exception:
                        self.__conn()
                raise Exception("RPC connection lost!")

            return do_rpc

    def __init__(self, key, model_name):
        super().__init__(key, model_name, base_url=None)

        from jina import Client

        self.client = Client(port=12345, protocol="grpc", asyncio=True)

    def _prepare_prompt(self, system, history, gen_conf):
        from rag.svr.jina_server import Prompt

        if system:
            history.insert(0, {"role": "system", "content": system})
        return Prompt(message=history, gen_conf=gen_conf)

    def _stream_response(self, endpoint, prompt):
        from rag.svr.jina_server import Generation

        answer = ""
        try:
            res = self.client.stream_doc(on=endpoint, inputs=prompt, return_type=Generation)
            loop = asyncio.get_event_loop()
            try:
                while True:
                    answer = loop.run_until_complete(res.__anext__()).text
                    yield answer
            except StopAsyncIteration:
                pass
        except Exception as e:
            yield answer + "\n**ERROR**: " + str(e)
        yield num_tokens_from_string(answer)

    def chat(self, system, history, gen_conf):
        if "max_tokens" in gen_conf:
            del gen_conf["max_tokens"]
        prompt = self._prepare_prompt(system, history, gen_conf)
        chat_gen = self._stream_response("/chat", prompt)
        ans = next(chat_gen)
        total_tokens = next(chat_gen)
        return ans, total_tokens

    def chat_streamly(self, system, history, gen_conf):
        if "max_tokens" in gen_conf:
            del gen_conf["max_tokens"]
        prompt = self._prepare_prompt(system, history, gen_conf)
        return self._stream_response("/stream", prompt)


class VolcEngineChat(Base):
    def __init__(self, key, model_name, base_url="https://ark.cn-beijing.volces.com/api/v3"):
        super().__init__(key, model_name, base_url=None)

        """
        Since do not want to modify the original database fields, and the VolcEngine authentication method is quite special,
        Assemble ark_api_key, ep_id into api_key, store it as a dictionary type, and parse it for use
        model_name is for display only
        """
        base_url = base_url if base_url else "https://ark.cn-beijing.volces.com/api/v3"
        ark_api_key = json.loads(key).get("ark_api_key", "")
        model_name = json.loads(key).get("ep_id", "") + json.loads(key).get("endpoint_id", "")
        super().__init__(ark_api_key, model_name, base_url)


class MiniMaxChat(Base):
    def __init__(
        self,
        key,
        model_name,
        base_url="https://api.minimax.chat/v1/text/chatcompletion_v2",
    ):
        super().__init__(key, model_name, base_url=None)

        if not base_url:
            base_url = "https://api.minimax.chat/v1/text/chatcompletion_v2"
        self.base_url = base_url
        self.model_name = model_name
        self.api_key = key

    def chat(self, system, history, gen_conf):
        if system:
            history.insert(0, {"role": "system", "content": system})
        for k in list(gen_conf.keys()):
            if k not in ["temperature", "top_p", "max_tokens"]:
                del gen_conf[k]
        headers = {
            "Authorization": f"Bearer {self.api_key}",
            "Content-Type": "application/json",
        }
        payload = json.dumps({"model": self.model_name, "messages": history, **gen_conf})
        try:
            response = requests.request("POST", url=self.base_url, headers=headers, data=payload)
            response = response.json()
            ans = response["choices"][0]["message"]["content"].strip()
            if response["choices"][0]["finish_reason"] == "length":
                if is_chinese(ans):
                    ans += LENGTH_NOTIFICATION_CN
                else:
                    ans += LENGTH_NOTIFICATION_EN
            return ans, self.total_token_count(response)
        except Exception as e:
            return "**ERROR**: " + str(e), 0

    def chat_streamly(self, system, history, gen_conf):
        if system:
            history.insert(0, {"role": "system", "content": system})
        for k in list(gen_conf.keys()):
            if k not in ["temperature", "top_p", "max_tokens"]:
                del gen_conf[k]
        ans = ""
        total_tokens = 0
        try:
            headers = {
                "Authorization": f"Bearer {self.api_key}",
                "Content-Type": "application/json",
            }
            payload = json.dumps(
                {
                    "model": self.model_name,
                    "messages": history,
                    "stream": True,
                    **gen_conf,
                }
            )
            response = requests.request(
                "POST",
                url=self.base_url,
                headers=headers,
                data=payload,
            )
            for resp in response.text.split("\n\n")[:-1]:
                resp = json.loads(resp[6:])
                text = ""
                if "choices" in resp and "delta" in resp["choices"][0]:
                    text = resp["choices"][0]["delta"]["content"]
<<<<<<< HEAD
                ans += text
=======
                ans = text
>>>>>>> 8fb5edd9
                tol = self.total_token_count(resp)
                if not tol:
                    total_tokens += num_tokens_from_string(text)
                else:
                    total_tokens = tol
                yield ans

        except Exception as e:
            yield ans + "\n**ERROR**: " + str(e)

        yield total_tokens


class MistralChat(Base):
    def __init__(self, key, model_name, base_url=None):
        super().__init__(key, model_name, base_url=None)

        from mistralai.client import MistralClient

        self.client = MistralClient(api_key=key)
        self.model_name = model_name

    def chat(self, system, history, gen_conf):
        if system:
            history.insert(0, {"role": "system", "content": system})
        for k in list(gen_conf.keys()):
            if k not in ["temperature", "top_p", "max_tokens"]:
                del gen_conf[k]
        try:
            response = self.client.chat(model=self.model_name, messages=history, **gen_conf)
            ans = response.choices[0].message.content
            if response.choices[0].finish_reason == "length":
                if is_chinese(ans):
                    ans += LENGTH_NOTIFICATION_CN
                else:
                    ans += LENGTH_NOTIFICATION_EN
            return ans, self.total_token_count(response)
        except openai.APIError as e:
            return "**ERROR**: " + str(e), 0

    def chat_streamly(self, system, history, gen_conf):
        if system:
            history.insert(0, {"role": "system", "content": system})
        for k in list(gen_conf.keys()):
            if k not in ["temperature", "top_p", "max_tokens"]:
                del gen_conf[k]
        ans = ""
        total_tokens = 0
        try:
            response = self.client.chat_stream(model=self.model_name, messages=history, **gen_conf)
            for resp in response:
                if not resp.choices or not resp.choices[0].delta.content:
                    continue
                ans = resp.choices[0].delta.content
                total_tokens += 1
                if resp.choices[0].finish_reason == "length":
                    if is_chinese(ans):
                        ans += LENGTH_NOTIFICATION_CN
                    else:
                        ans += LENGTH_NOTIFICATION_EN
                yield ans

        except openai.APIError as e:
            yield ans + "\n**ERROR**: " + str(e)

        yield total_tokens


class BedrockChat(Base):
    def __init__(self, key, model_name, **kwargs):
        super().__init__(key, model_name, base_url=None)

        import boto3

        self.bedrock_ak = json.loads(key).get("bedrock_ak", "")
        self.bedrock_sk = json.loads(key).get("bedrock_sk", "")
        self.bedrock_region = json.loads(key).get("bedrock_region", "")
        self.model_name = model_name

        if self.bedrock_ak == "" or self.bedrock_sk == "" or self.bedrock_region == "":
            # Try to create a client using the default credentials (AWS_PROFILE, AWS_DEFAULT_REGION, etc.)
            self.client = boto3.client("bedrock-runtime")
        else:
            self.client = boto3.client(service_name="bedrock-runtime", region_name=self.bedrock_region, aws_access_key_id=self.bedrock_ak, aws_secret_access_key=self.bedrock_sk)

    def chat(self, system, history, gen_conf):
        from botocore.exceptions import ClientError

        for k in list(gen_conf.keys()):
            if k not in ["temperature"]:
                del gen_conf[k]
        for item in history:
            if not isinstance(item["content"], list) and not isinstance(item["content"], tuple):
                item["content"] = [{"text": item["content"]}]

        try:
            # Send the message to the model, using a basic inference configuration.
            response = self.client.converse(
                modelId=self.model_name,
                messages=history,
                inferenceConfig=gen_conf,
                system=[{"text": (system if system else "Answer the user's message.")}],
            )

            # Extract and print the response text.
            ans = response["output"]["message"]["content"][0]["text"]
            return ans, num_tokens_from_string(ans)

        except (ClientError, Exception) as e:
            return f"ERROR: Can't invoke '{self.model_name}'. Reason: {e}", 0

    def chat_streamly(self, system, history, gen_conf):
        from botocore.exceptions import ClientError

        for k in list(gen_conf.keys()):
            if k not in ["temperature"]:
                del gen_conf[k]
        for item in history:
            if not isinstance(item["content"], list) and not isinstance(item["content"], tuple):
                item["content"] = [{"text": item["content"]}]

        if self.model_name.split(".")[0] == "ai21":
            try:
                response = self.client.converse(modelId=self.model_name, messages=history, inferenceConfig=gen_conf, system=[{"text": (system if system else "Answer the user's message.")}])
                ans = response["output"]["message"]["content"][0]["text"]
                return ans, num_tokens_from_string(ans)

            except (ClientError, Exception) as e:
                return f"ERROR: Can't invoke '{self.model_name}'. Reason: {e}", 0

        ans = ""
        try:
            # Send the message to the model, using a basic inference configuration.
            streaming_response = self.client.converse_stream(
                modelId=self.model_name, messages=history, inferenceConfig=gen_conf, system=[{"text": (system if system else "Answer the user's message.")}]
            )

            # Extract and print the streamed response text in real-time.
            for resp in streaming_response["stream"]:
                if "contentBlockDelta" in resp:
                    ans = resp["contentBlockDelta"]["delta"]["text"]
                    yield ans

        except (ClientError, Exception) as e:
            yield ans + f"ERROR: Can't invoke '{self.model_name}'. Reason: {e}"

        yield num_tokens_from_string(ans)


class GeminiChat(Base):
    def __init__(self, key, model_name, base_url=None):
        super().__init__(key, model_name, base_url=None)

        from google.generativeai import GenerativeModel, client

        client.configure(api_key=key)
        _client = client.get_default_generative_client()
        self.model_name = "models/" + model_name
        self.model = GenerativeModel(model_name=self.model_name)
        self.model._client = _client

    def chat(self, system, history, gen_conf):
        from google.generativeai.types import content_types

        if system:
            self.model._system_instruction = content_types.to_content(system)
        for k in list(gen_conf.keys()):
            if k not in ["temperature", "top_p", "max_tokens"]:
                del gen_conf[k]
        for item in history:
            if "role" in item and item["role"] == "assistant":
                item["role"] = "model"
            if "role" in item and item["role"] == "system":
                item["role"] = "user"
            if "content" in item:
                item["parts"] = item.pop("content")

        try:
            response = self.model.generate_content(history, generation_config=gen_conf)
            ans = response.text
            return ans, response.usage_metadata.total_token_count
        except Exception as e:
            return "**ERROR**: " + str(e), 0

    def chat_streamly(self, system, history, gen_conf):
        from google.generativeai.types import content_types

        if system:
            self.model._system_instruction = content_types.to_content(system)
        for k in list(gen_conf.keys()):
            if k not in ["temperature", "top_p", "max_tokens"]:
                del gen_conf[k]
        for item in history:
            if "role" in item and item["role"] == "assistant":
                item["role"] = "model"
            if "content" in item:
                item["parts"] = item.pop("content")
        ans = ""
        try:
            response = self.model.generate_content(history, generation_config=gen_conf, stream=True)
            for resp in response:
                ans = resp.text
                yield ans

            yield response._chunks[-1].usage_metadata.total_token_count
        except Exception as e:
            yield ans + "\n**ERROR**: " + str(e)

        yield 0


class GroqChat(Base):
<<<<<<< HEAD
    def __init__(self, key, model_name, base_url=''):
=======
    def __init__(self, key, model_name, base_url=""):
        super().__init__(key, model_name, base_url=None)

        from groq import Groq

>>>>>>> 8fb5edd9
        self.client = Groq(api_key=key)
        self.model_name = model_name

    def chat(self, system, history, gen_conf):
        if system:
            history.insert(0, {"role": "system", "content": system})
        for k in list(gen_conf.keys()):
            if k not in ["temperature", "top_p", "max_tokens"]:
                del gen_conf[k]
        ans = ""
        try:
            response = self.client.chat.completions.create(model=self.model_name, messages=history, **gen_conf)
            ans = response.choices[0].message.content
            if response.choices[0].finish_reason == "length":
                if is_chinese(ans):
                    ans += LENGTH_NOTIFICATION_CN
                else:
                    ans += LENGTH_NOTIFICATION_EN
            return ans, self.total_token_count(response)
        except Exception as e:
            return ans + "\n**ERROR**: " + str(e), 0

    def chat_streamly(self, system, history, gen_conf):
        if system:
            history.insert(0, {"role": "system", "content": system})
        for k in list(gen_conf.keys()):
            if k not in ["temperature", "top_p", "max_tokens"]:
                del gen_conf[k]
        ans = ""
        total_tokens = 0
        try:
            response = self.client.chat.completions.create(model=self.model_name, messages=history, stream=True, **gen_conf)
            for resp in response:
                if not resp.choices or not resp.choices[0].delta.content:
                    continue
                ans = resp.choices[0].delta.content
                total_tokens += 1
                if resp.choices[0].finish_reason == "length":
                    if is_chinese(ans):
                        ans += LENGTH_NOTIFICATION_CN
                    else:
                        ans += LENGTH_NOTIFICATION_EN
                yield ans

        except Exception as e:
            yield ans + "\n**ERROR**: " + str(e)

        yield total_tokens


## openrouter
class OpenRouterChat(Base):
    def __init__(self, key, model_name, base_url="https://openrouter.ai/api/v1"):
        if not base_url:
            base_url = "https://openrouter.ai/api/v1"
        super().__init__(key, model_name, base_url)


class StepFunChat(Base):
    def __init__(self, key, model_name, base_url="https://api.stepfun.com/v1"):
        if not base_url:
            base_url = "https://api.stepfun.com/v1"
        super().__init__(key, model_name, base_url)


class NvidiaChat(Base):
    def __init__(self, key, model_name, base_url="https://integrate.api.nvidia.com/v1"):
        if not base_url:
            base_url = "https://integrate.api.nvidia.com/v1"
        super().__init__(key, model_name, base_url)


class LmStudioChat(Base):
    def __init__(self, key, model_name, base_url):
        if not base_url:
            raise ValueError("Local llm url cannot be None")
        if base_url.split("/")[-1] != "v1":
            base_url = os.path.join(base_url, "v1")
        super().__init__(key, model_name, base_url)
        self.client = OpenAI(api_key="lm-studio", base_url=base_url)
        self.model_name = model_name


class OpenAI_APIChat(Base):
    def __init__(self, key, model_name, base_url):
        if not base_url:
            raise ValueError("url cannot be None")
        model_name = model_name.split("___")[0]
        super().__init__(key, model_name, base_url)


class PPIOChat(Base):
    def __init__(self, key, model_name, base_url="https://api.ppinfra.com/v3/openai"):
        if not base_url:
            base_url = "https://api.ppinfra.com/v3/openai"
        super().__init__(key, model_name, base_url)


class CoHereChat(Base):
    def __init__(self, key, model_name, base_url=""):
        super().__init__(key, model_name, base_url=None)

        from cohere import Client

        self.client = Client(api_key=key)
        self.model_name = model_name

    def chat(self, system, history, gen_conf):
        if system:
            history.insert(0, {"role": "system", "content": system})
        if "max_tokens" in gen_conf:
            del gen_conf["max_tokens"]
        if "top_p" in gen_conf:
            gen_conf["p"] = gen_conf.pop("top_p")
        if "frequency_penalty" in gen_conf and "presence_penalty" in gen_conf:
            gen_conf.pop("presence_penalty")
        for item in history:
            if "role" in item and item["role"] == "user":
                item["role"] = "USER"
            if "role" in item and item["role"] == "assistant":
                item["role"] = "CHATBOT"
            if "content" in item:
                item["message"] = item.pop("content")
        mes = history.pop()["message"]
        ans = ""
        try:
            response = self.client.chat(model=self.model_name, chat_history=history, message=mes, **gen_conf)
            ans = response.text
            if response.finish_reason == "MAX_TOKENS":
                ans += "...\nFor the content length reason, it stopped, continue?" if is_english([ans]) else "······\n由于长度的原因，回答被截断了，要继续吗？"
            return (
                ans,
                response.meta.tokens.input_tokens + response.meta.tokens.output_tokens,
            )
        except Exception as e:
            return ans + "\n**ERROR**: " + str(e), 0

    def chat_streamly(self, system, history, gen_conf):
        if system:
            history.insert(0, {"role": "system", "content": system})
        if "max_tokens" in gen_conf:
            del gen_conf["max_tokens"]
        if "top_p" in gen_conf:
            gen_conf["p"] = gen_conf.pop("top_p")
        if "frequency_penalty" in gen_conf and "presence_penalty" in gen_conf:
            gen_conf.pop("presence_penalty")
        for item in history:
            if "role" in item and item["role"] == "user":
                item["role"] = "USER"
            if "role" in item and item["role"] == "assistant":
                item["role"] = "CHATBOT"
            if "content" in item:
                item["message"] = item.pop("content")
        mes = history.pop()["message"]
        ans = ""
        total_tokens = 0
        try:
            response = self.client.chat_stream(model=self.model_name, chat_history=history, message=mes, **gen_conf)
            for resp in response:
                if resp.event_type == "text-generation":
                    ans = resp.text
                    total_tokens += num_tokens_from_string(resp.text)
                elif resp.event_type == "stream-end":
                    if resp.finish_reason == "MAX_TOKENS":
                        ans += "...\nFor the content length reason, it stopped, continue?" if is_english([ans]) else "······\n由于长度的原因，回答被截断了，要继续吗？"
                yield ans

        except Exception as e:
            yield ans + "\n**ERROR**: " + str(e)

        yield total_tokens


class LeptonAIChat(Base):
    def __init__(self, key, model_name, base_url=None):
        if not base_url:
            base_url = os.path.join("https://" + model_name + ".lepton.run", "api", "v1")
        super().__init__(key, model_name, base_url)


class TogetherAIChat(Base):
    def __init__(self, key, model_name, base_url="https://api.together.xyz/v1"):
        if not base_url:
            base_url = "https://api.together.xyz/v1"
        super().__init__(key, model_name, base_url)


class PerfXCloudChat(Base):
    def __init__(self, key, model_name, base_url="https://cloud.perfxlab.cn/v1"):
        if not base_url:
            base_url = "https://cloud.perfxlab.cn/v1"
        super().__init__(key, model_name, base_url)


class UpstageChat(Base):
    def __init__(self, key, model_name, base_url="https://api.upstage.ai/v1/solar"):
        if not base_url:
            base_url = "https://api.upstage.ai/v1/solar"
        super().__init__(key, model_name, base_url)


class NovitaAIChat(Base):
    def __init__(self, key, model_name, base_url="https://api.novita.ai/v3/openai"):
        if not base_url:
            base_url = "https://api.novita.ai/v3/openai"
        super().__init__(key, model_name, base_url)


class SILICONFLOWChat(Base):
    def __init__(self, key, model_name, base_url="https://api.siliconflow.cn/v1"):
        if not base_url:
            base_url = "https://api.siliconflow.cn/v1"
        super().__init__(key, model_name, base_url)


class YiChat(Base):
    def __init__(self, key, model_name, base_url="https://api.lingyiwanwu.com/v1"):
        if not base_url:
            base_url = "https://api.lingyiwanwu.com/v1"
        super().__init__(key, model_name, base_url)


class ReplicateChat(Base):
    def __init__(self, key, model_name, base_url=None):
        super().__init__(key, model_name, base_url=None)

        from replicate.client import Client

        self.model_name = model_name
        self.client = Client(api_token=key)
        self.system = ""

    def chat(self, system, history, gen_conf):
        if "max_tokens" in gen_conf:
            del gen_conf["max_tokens"]
        if system:
            self.system = system
        prompt = "\n".join([item["role"] + ":" + item["content"] for item in history[-5:]])
        ans = ""
        try:
            response = self.client.run(
                self.model_name,
                input={"system_prompt": self.system, "prompt": prompt, **gen_conf},
            )
            ans = "".join(response)
            return ans, num_tokens_from_string(ans)
        except Exception as e:
            return ans + "\n**ERROR**: " + str(e), 0

    def chat_streamly(self, system, history, gen_conf):
        if "max_tokens" in gen_conf:
            del gen_conf["max_tokens"]
        if system:
            self.system = system
        prompt = "\n".join([item["role"] + ":" + item["content"] for item in history[-5:]])
        ans = ""
        try:
            response = self.client.run(
                self.model_name,
                input={"system_prompt": self.system, "prompt": prompt, **gen_conf},
            )
            for resp in response:
                ans = resp
                yield ans

        except Exception as e:
            yield ans + "\n**ERROR**: " + str(e)

        yield num_tokens_from_string(ans)


class HunyuanChat(Base):
    def __init__(self, key, model_name, base_url=None):
        super().__init__(key, model_name, base_url=None)

        from tencentcloud.common import credential
        from tencentcloud.hunyuan.v20230901 import hunyuan_client

        key = json.loads(key)
        sid = key.get("hunyuan_sid", "")
        sk = key.get("hunyuan_sk", "")
        cred = credential.Credential(sid, sk)
        self.model_name = model_name
        self.client = hunyuan_client.HunyuanClient(cred, "")

    def chat(self, system, history, gen_conf):
        from tencentcloud.common.exception.tencent_cloud_sdk_exception import (
            TencentCloudSDKException,
        )
        from tencentcloud.hunyuan.v20230901 import models

        _gen_conf = {}
        _history = [{k.capitalize(): v for k, v in item.items()} for item in history]
        if system:
            _history.insert(0, {"Role": "system", "Content": system})
        if "max_tokens" in gen_conf:
            del gen_conf["max_tokens"]
        if "temperature" in gen_conf:
            _gen_conf["Temperature"] = gen_conf["temperature"]
        if "top_p" in gen_conf:
            _gen_conf["TopP"] = gen_conf["top_p"]

        req = models.ChatCompletionsRequest()
        params = {"Model": self.model_name, "Messages": _history, **_gen_conf}
        req.from_json_string(json.dumps(params))
        ans = ""
        try:
            response = self.client.ChatCompletions(req)
            ans = response.Choices[0].Message.Content
            return ans, response.Usage.TotalTokens
        except TencentCloudSDKException as e:
            return ans + "\n**ERROR**: " + str(e), 0

    def chat_streamly(self, system, history, gen_conf):
        from tencentcloud.common.exception.tencent_cloud_sdk_exception import (
            TencentCloudSDKException,
        )
        from tencentcloud.hunyuan.v20230901 import models

        _gen_conf = {}
        _history = [{k.capitalize(): v for k, v in item.items()} for item in history]
        if system:
            _history.insert(0, {"Role": "system", "Content": system})
        if "max_tokens" in gen_conf:
            del gen_conf["max_tokens"]
        if "temperature" in gen_conf:
            _gen_conf["Temperature"] = gen_conf["temperature"]
        if "top_p" in gen_conf:
            _gen_conf["TopP"] = gen_conf["top_p"]
        req = models.ChatCompletionsRequest()
        params = {
            "Model": self.model_name,
            "Messages": _history,
            "Stream": True,
            **_gen_conf,
        }
        req.from_json_string(json.dumps(params))
        ans = ""
        total_tokens = 0
        try:
            response = self.client.ChatCompletions(req)
            for resp in response:
                resp = json.loads(resp["data"])
                if not resp["Choices"] or not resp["Choices"][0]["Delta"]["Content"]:
                    continue
                ans = resp["Choices"][0]["Delta"]["Content"]
                total_tokens += 1

                yield ans

        except TencentCloudSDKException as e:
            yield ans + "\n**ERROR**: " + str(e)

        yield total_tokens


class SparkChat(Base):
    def __init__(self, key, model_name, base_url="https://spark-api-open.xf-yun.com/v1"):
        if not base_url:
            base_url = "https://spark-api-open.xf-yun.com/v1"
        model2version = {
            "Spark-Max": "generalv3.5",
            "Spark-Lite": "general",
            "Spark-Pro": "generalv3",
            "Spark-Pro-128K": "pro-128k",
            "Spark-4.0-Ultra": "4.0Ultra",
        }
        version2model = {v: k for k, v in model2version.items()}
        assert model_name in model2version or model_name in version2model, f"The given model name is not supported yet. Support: {list(model2version.keys())}"
        if model_name in model2version:
            model_version = model2version[model_name]
        else:
            model_version = model_name
        super().__init__(key, model_version, base_url)


class BaiduYiyanChat(Base):
    def __init__(self, key, model_name, base_url=None):
        super().__init__(key, model_name, base_url=None)

        import qianfan

        key = json.loads(key)
        ak = key.get("yiyan_ak", "")
        sk = key.get("yiyan_sk", "")
        self.client = qianfan.ChatCompletion(ak=ak, sk=sk)
        self.model_name = model_name.lower()
        self.system = ""

    def chat(self, system, history, gen_conf):
        if system:
            self.system = system
        gen_conf["penalty_score"] = ((gen_conf.get("presence_penalty", 0) + gen_conf.get("frequency_penalty", 0)) / 2) + 1
        if "max_tokens" in gen_conf:
            del gen_conf["max_tokens"]
        ans = ""

        try:
<<<<<<< HEAD
            response = self.client.do(
                model=self.model_name,
                messages=history,
                system=self.system,
                **gen_conf
            ).body
            ans = response['result']
=======
            response = self.client.do(model=self.model_name, messages=history, system=self.system, **gen_conf).body
            ans = response["result"]
>>>>>>> 8fb5edd9
            return ans, self.total_token_count(response)

        except Exception as e:
            return ans + "\n**ERROR**: " + str(e), 0

    def chat_streamly(self, system, history, gen_conf):
        if system:
            self.system = system
        gen_conf["penalty_score"] = ((gen_conf.get("presence_penalty", 0) + gen_conf.get("frequency_penalty", 0)) / 2) + 1
        if "max_tokens" in gen_conf:
            del gen_conf["max_tokens"]
        ans = ""
        total_tokens = 0

        try:
            response = self.client.do(model=self.model_name, messages=history, system=self.system, stream=True, **gen_conf)
            for resp in response:
                resp = resp.body
<<<<<<< HEAD
                ans += resp['result']
=======
                ans = resp["result"]
>>>>>>> 8fb5edd9
                total_tokens = self.total_token_count(resp)

                yield ans

        except Exception as e:
            return ans + "\n**ERROR**: " + str(e), 0

        yield total_tokens


class AnthropicChat(Base):
    def __init__(self, key, model_name, base_url=None):
        super().__init__(key, model_name, base_url=None)

        import anthropic

        self.client = anthropic.Anthropic(api_key=key)
        self.model_name = model_name
        self.system = ""

    def chat(self, system, history, gen_conf):
        if system:
            self.system = system
        if "presence_penalty" in gen_conf:
            del gen_conf["presence_penalty"]
        if "frequency_penalty" in gen_conf:
            del gen_conf["frequency_penalty"]
        gen_conf["max_tokens"] = 8192
        if "haiku" in self.model_name or "opus" in self.model_name:
            gen_conf["max_tokens"] = 4096

        ans = ""
        try:
            response = self.client.messages.create(
                model=self.model_name,
                messages=history,
                system=self.system,
                stream=False,
                **gen_conf,
            ).to_dict()
            ans = response["content"][0]["text"]
            if response["stop_reason"] == "max_tokens":
                ans += "...\nFor the content length reason, it stopped, continue?" if is_english([ans]) else "······\n由于长度的原因，回答被截断了，要继续吗？"
            return (
                ans,
                response["usage"]["input_tokens"] + response["usage"]["output_tokens"],
            )
        except Exception as e:
            return ans + "\n**ERROR**: " + str(e), 0

    def chat_streamly(self, system, history, gen_conf):
        if system:
            self.system = system
        if "presence_penalty" in gen_conf:
            del gen_conf["presence_penalty"]
        if "frequency_penalty" in gen_conf:
            del gen_conf["frequency_penalty"]
        gen_conf["max_tokens"] = 8192
        if "haiku" in self.model_name or "opus" in self.model_name:
            gen_conf["max_tokens"] = 4096

        ans = ""
        total_tokens = 0
        reasoning_start = False
        try:
            response = self.client.messages.create(
                model=self.model_name,
                messages=history,
                system=system,
                stream=True,
                **gen_conf,
            )
            for res in response:
                if res.type == "content_block_delta":
                    if res.delta.type == "thinking_delta" and res.delta.thinking:
                        ans = ""
                        if not reasoning_start:
                            reasoning_start = True
                            ans = "<think>"
                        ans += res.delta.thinking + "</think>"
                    else:
                        reasoning_start = False
                        text = res.delta.text
                        ans = text
                        total_tokens += num_tokens_from_string(text)
                    yield ans
        except Exception as e:
            yield ans + "\n**ERROR**: " + str(e)

        yield total_tokens


class GoogleChat(Base):
    def __init__(self, key, model_name, base_url=None):
        super().__init__(key, model_name, base_url=None)

        import base64

        from google.oauth2 import service_account

        key = json.loads(key)
        access_token = json.loads(base64.b64decode(key.get("google_service_account_key", "")))
        project_id = key.get("google_project_id", "")
        region = key.get("google_region", "")

        scopes = ["https://www.googleapis.com/auth/cloud-platform"]
        self.model_name = model_name
        self.system = ""

        if "claude" in self.model_name:
            from anthropic import AnthropicVertex
            from google.auth.transport.requests import Request

            if access_token:
                credits = service_account.Credentials.from_service_account_info(access_token, scopes=scopes)
                request = Request()
                credits.refresh(request)
                token = credits.token
                self.client = AnthropicVertex(region=region, project_id=project_id, access_token=token)
            else:
                self.client = AnthropicVertex(region=region, project_id=project_id)
        else:
            import vertexai.generative_models as glm
            from google.cloud import aiplatform

            if access_token:
                credits = service_account.Credentials.from_service_account_info(access_token)
                aiplatform.init(credentials=credits, project=project_id, location=region)
            else:
                aiplatform.init(project=project_id, location=region)
            self.client = glm.GenerativeModel(model_name=self.model_name)

    def chat(self, system, history, gen_conf):
        if system:
            self.system = system

        if "claude" in self.model_name:
            if "max_tokens" in gen_conf:
                del gen_conf["max_tokens"]
            try:
                response = self.client.messages.create(
                    model=self.model_name,
                    messages=history,
                    system=self.system,
                    stream=False,
                    **gen_conf,
                ).json()
                ans = response["content"][0]["text"]
                if response["stop_reason"] == "max_tokens":
                    ans += "...\nFor the content length reason, it stopped, continue?" if is_english([ans]) else "······\n由于长度的原因，回答被截断了，要继续吗？"
                return (
                    ans,
                    response["usage"]["input_tokens"] + response["usage"]["output_tokens"],
                )
            except Exception as e:
                return "\n**ERROR**: " + str(e), 0
        else:
            self.client._system_instruction = self.system
            if "max_tokens" in gen_conf:
                gen_conf["max_output_tokens"] = gen_conf["max_tokens"]
            for k in list(gen_conf.keys()):
                if k not in ["temperature", "top_p", "max_output_tokens"]:
                    del gen_conf[k]
            for item in history:
                if "role" in item and item["role"] == "assistant":
                    item["role"] = "model"
                if "content" in item:
                    item["parts"] = item.pop("content")
            try:
                response = self.client.generate_content(history, generation_config=gen_conf)
                ans = response.text
                return ans, response.usage_metadata.total_token_count
            except Exception as e:
                return "**ERROR**: " + str(e), 0

    def chat_streamly(self, system, history, gen_conf):
        if system:
            self.system = system

        if "claude" in self.model_name:
            if "max_tokens" in gen_conf:
                del gen_conf["max_tokens"]
            ans = ""
            total_tokens = 0
            try:
                response = self.client.messages.create(
                    model=self.model_name,
                    messages=history,
                    system=self.system,
                    stream=True,
                    **gen_conf,
                )
                for res in response.iter_lines():
                    res = res.decode("utf-8")
                    if "content_block_delta" in res and "data" in res:
                        text = json.loads(res[6:])["delta"]["text"]
                        ans = text
                        total_tokens += num_tokens_from_string(text)
            except Exception as e:
                yield ans + "\n**ERROR**: " + str(e)

            yield total_tokens
        else:
            self.client._system_instruction = self.system
            if "max_tokens" in gen_conf:
                gen_conf["max_output_tokens"] = gen_conf["max_tokens"]
            for k in list(gen_conf.keys()):
                if k not in ["temperature", "top_p", "max_output_tokens"]:
                    del gen_conf[k]
            for item in history:
                if "role" in item and item["role"] == "assistant":
                    item["role"] = "model"
                if "content" in item:
                    item["parts"] = item.pop("content")
            ans = ""
            try:
                response = self.model.generate_content(history, generation_config=gen_conf, stream=True)
                for resp in response:
                    ans = resp.text
                    yield ans

            except Exception as e:
                yield ans + "\n**ERROR**: " + str(e)

            yield response._chunks[-1].usage_metadata.total_token_count


class GPUStackChat(Base):
    def __init__(self, key=None, model_name="", base_url=""):
        if not base_url:
            raise ValueError("Local llm url cannot be None")
        if base_url.split("/")[-1] != "v1":
            base_url = os.path.join(base_url, "v1")
        super().__init__(key, model_name, base_url)<|MERGE_RESOLUTION|>--- conflicted
+++ resolved
@@ -208,10 +208,6 @@
                     logging.warning(f"Error: {error_code}. Retrying in {delay:.2f} seconds... (Attempt {attempt + 1}/{self.max_retries})")
                     time.sleep(delay)
                 else:
-<<<<<<< HEAD
-                    ans += LENGTH_NOTIFICATION_EN
-            return ans, self.total_token_count(response)
-=======
                     # For non-rate limit errors or the last attempt, return an error message
                     if attempt == self.max_retries - 1:
                         error_code = ERROR_MAX_RETRIES
@@ -333,7 +329,6 @@
                         yield ans
                         continue
 
->>>>>>> 8fb5edd9
         except openai.APIError as e:
             yield ans + "\n**ERROR**: " + str(e)
 
@@ -368,11 +363,7 @@
                 if not tol:
                     total_tokens += num_tokens_from_string(resp.choices[0].delta.content)
                 else:
-<<<<<<< HEAD
-                    total_tokens = tol
-=======
                     total_tokens += tol
->>>>>>> 8fb5edd9
 
                 if resp.choices[0].finish_reason == "length":
                     if is_chinese(ans):
@@ -397,8 +388,6 @@
             pass
         return 0
 
-<<<<<<< HEAD
-=======
     def _calculate_dynamic_ctx(self, history):
         """Calculate dynamic context window size"""
 
@@ -435,7 +424,6 @@
 
         return ctx_size
 
->>>>>>> 8fb5edd9
 
 class GptTurbo(Base):
     def __init__(self, key, model_name="gpt-3.5-turbo", base_url="https://api.openai.com/v1"):
@@ -550,11 +538,7 @@
                     continue
                 if not resp.choices[0].delta.content:
                     resp.choices[0].delta.content = ""
-<<<<<<< HEAD
-                ans += resp.choices[0].delta.content
-=======
                 ans = resp.choices[0].delta.content
->>>>>>> 8fb5edd9
                 tol = self.total_token_count(resp)
                 if not tol:
                     total_tokens += num_tokens_from_string(resp.choices[0].delta.content)
@@ -673,11 +657,7 @@
             ans = ""
             tk_count = 0
             if response.status_code == HTTPStatus.OK:
-<<<<<<< HEAD
-                ans += response.output.choices[0]['message']['content']
-=======
                 ans += response.output.choices[0]["message"]["content"]
->>>>>>> 8fb5edd9
                 tk_count += self.total_token_count(response)
                 if response.output.choices[0].get("finish_reason", "") == "length":
                     if is_chinese([ans]):
@@ -802,11 +782,7 @@
             response = Generation.call(self.model_name, messages=history, result_format="message", stream=True, incremental_output=incremental_output, **gen_conf)
             for resp in response:
                 if resp.status_code == HTTPStatus.OK:
-<<<<<<< HEAD
-                    ans = resp.output.choices[0]['message']['content']
-=======
                     ans = resp.output.choices[0]["message"]["content"]
->>>>>>> 8fb5edd9
                     tk_count = self.total_token_count(resp)
                     if resp.output.choices[0].get("finish_reason", "") == "length":
                         if is_chinese(ans):
@@ -1154,11 +1130,7 @@
                 text = ""
                 if "choices" in resp and "delta" in resp["choices"][0]:
                     text = resp["choices"][0]["delta"]["content"]
-<<<<<<< HEAD
-                ans += text
-=======
                 ans = text
->>>>>>> 8fb5edd9
                 tol = self.total_token_count(resp)
                 if not tol:
                     total_tokens += num_tokens_from_string(text)
@@ -1371,15 +1343,11 @@
 
 
 class GroqChat(Base):
-<<<<<<< HEAD
-    def __init__(self, key, model_name, base_url=''):
-=======
     def __init__(self, key, model_name, base_url=""):
         super().__init__(key, model_name, base_url=None)
 
         from groq import Groq
 
->>>>>>> 8fb5edd9
         self.client = Groq(api_key=key)
         self.model_name = model_name
 
@@ -1778,18 +1746,8 @@
         ans = ""
 
         try:
-<<<<<<< HEAD
-            response = self.client.do(
-                model=self.model_name,
-                messages=history,
-                system=self.system,
-                **gen_conf
-            ).body
-            ans = response['result']
-=======
             response = self.client.do(model=self.model_name, messages=history, system=self.system, **gen_conf).body
             ans = response["result"]
->>>>>>> 8fb5edd9
             return ans, self.total_token_count(response)
 
         except Exception as e:
@@ -1808,11 +1766,7 @@
             response = self.client.do(model=self.model_name, messages=history, system=self.system, stream=True, **gen_conf)
             for resp in response:
                 resp = resp.body
-<<<<<<< HEAD
-                ans += resp['result']
-=======
                 ans = resp["result"]
->>>>>>> 8fb5edd9
                 total_tokens = self.total_token_count(resp)
 
                 yield ans

#
#  Copyright 2024 The InfiniFlow Authors. All Rights Reserved.
#
#  Licensed under the Apache License, Version 2.0 (the "License");
#  you may not use this file except in compliance with the License.
#  You may obtain a copy of the License at
#
#      http://www.apache.org/licenses/LICENSE-2.0
#
#  Unless required by applicable law or agreed to in writing, software
#  distributed under the License is distributed on an "AS IS" BASIS,
#  WITHOUT WARRANTIES OR CONDITIONS OF ANY KIND, either express or implied.
#  See the License for the specific language governing permissions and
#  limitations under the License.

# from beartype import BeartypeConf
# from beartype.claw import beartype_all  # <-- you didn't sign up for this
# beartype_all(conf=BeartypeConf(violation_type=UserWarning))    # <-- emit warnings from all code
import random
import sys

from api.utils.log_utils import initRootLogger, get_project_base_directory
from graphrag.general.index import run_graphrag
from graphrag.utils import get_llm_cache, set_llm_cache, get_tags_from_cache, set_tags_to_cache
from rag.prompts import keyword_extraction, question_proposal, content_tagging

import logging
import os
from datetime import datetime
import json
import xxhash
import copy
import re
from functools import partial
from io import BytesIO
from multiprocessing.context import TimeoutError
from timeit import default_timer as timer
import tracemalloc
import signal
import trio
import exceptiongroup
import faulthandler

import numpy as np
from peewee import DoesNotExist

from api.db import LLMType, ParserType, TaskStatus
from api.db.services.document_service import DocumentService
from api.db.services.llm_service import LLMBundle
from api.db.services.task_service import TaskService
from api.db.services.file2document_service import File2DocumentService
from api import settings
from api.versions import get_ragflow_version
from api.db.db_models import close_connection
from rag.app import laws, paper, presentation, manual, qa, table, book, resume, picture, naive, one, audio, \
<<<<<<< HEAD
    knowledge_graph, email, contracts
=======
    email, tag
>>>>>>> 8fb5edd9
from rag.nlp import search, rag_tokenizer
from rag.raptor import RecursiveAbstractiveProcessing4TreeOrganizedRetrieval as Raptor
from rag.settings import DOC_MAXIMUM_SIZE, SVR_CONSUMER_GROUP_NAME, get_svr_queue_name, get_svr_queue_names, print_rag_settings, TAG_FLD, PAGERANK_FLD
from rag.utils import num_tokens_from_string, truncate
from rag.utils.redis_conn import REDIS_CONN
from rag.utils.storage_factory import STORAGE_IMPL
from graphrag.utils import chat_limiter

BATCH_SIZE = 64

FACTORY = {
    "general": naive,
    ParserType.NAIVE.value: naive,
    ParserType.PAPER.value: paper,
    ParserType.BOOK.value: book,
    ParserType.PRESENTATION.value: presentation,
    ParserType.MANUAL.value: manual,
    ParserType.CONTRACTS.value: contracts,
    ParserType.LAWS.value: laws,
    ParserType.QA.value: qa,
    ParserType.TABLE.value: table,
    ParserType.RESUME.value: resume,
    ParserType.PICTURE.value: picture,
    ParserType.ONE.value: one,
    ParserType.AUDIO.value: audio,
    ParserType.EMAIL.value: email,
    ParserType.KG.value: naive,
    ParserType.TAG.value: tag
}

UNACKED_ITERATOR = None

CONSUMER_NO = "0" if len(sys.argv) < 2 else sys.argv[1]
CONSUMER_NAME = "task_executor_" + CONSUMER_NO
BOOT_AT = datetime.now().astimezone().isoformat(timespec="milliseconds")
PENDING_TASKS = 0
LAG_TASKS = 0
DONE_TASKS = 0
FAILED_TASKS = 0

CURRENT_TASKS = {}

MAX_CONCURRENT_TASKS = int(os.environ.get('MAX_CONCURRENT_TASKS', "5"))
MAX_CONCURRENT_CHUNK_BUILDERS = int(os.environ.get('MAX_CONCURRENT_CHUNK_BUILDERS', "1"))
task_limiter = trio.CapacityLimiter(MAX_CONCURRENT_TASKS)
chunk_limiter = trio.CapacityLimiter(MAX_CONCURRENT_CHUNK_BUILDERS)


# SIGUSR1 handler: start tracemalloc and take snapshot
def start_tracemalloc_and_snapshot(signum, frame):
    if not tracemalloc.is_tracing():
        logging.info("start tracemalloc")
        tracemalloc.start()
    else:
        logging.info("tracemalloc is already running")

    timestamp = datetime.now().strftime("%Y%m%d_%H%M%S")
    snapshot_file = f"snapshot_{timestamp}.trace"
    snapshot_file = os.path.abspath(os.path.join(get_project_base_directory(), "logs", f"{os.getpid()}_snapshot_{timestamp}.trace"))

    snapshot = tracemalloc.take_snapshot()
    snapshot.dump(snapshot_file)
    current, peak = tracemalloc.get_traced_memory()
    if sys.platform == "win32":
        import  psutil
        process = psutil.Process()
        max_rss = process.memory_info().rss / 1024
    else:
        import resource
        max_rss = resource.getrusage(resource.RUSAGE_SELF).ru_maxrss
    logging.info(f"taken snapshot {snapshot_file}. max RSS={max_rss / 1000:.2f} MB, current memory usage: {current / 10**6:.2f} MB, Peak memory usage: {peak / 10**6:.2f} MB")

# SIGUSR2 handler: stop tracemalloc
def stop_tracemalloc(signum, frame):
    if tracemalloc.is_tracing():
        logging.info("stop tracemalloc")
        tracemalloc.stop()
    else:
        logging.info("tracemalloc not running")

class TaskCanceledException(Exception):
    def __init__(self, msg):
        self.msg = msg


def set_progress(task_id, from_page=0, to_page=-1, prog=None, msg="Processing..."):
    try:
        if prog is not None and prog < 0:
            msg = "[ERROR]" + msg
        cancel = TaskService.do_cancel(task_id)

        if cancel:
            msg += " [Canceled]"
            prog = -1

        if to_page > 0:
            if msg:
                if from_page < to_page:
                    msg = f"Page({from_page + 1}~{to_page + 1}): " + msg
        if msg:
            msg = datetime.now().strftime("%H:%M:%S") + " " + msg
        d = {"progress_msg": msg}
        if prog is not None:
            d["progress"] = prog

        TaskService.update_progress(task_id, d)

        close_connection()
        if cancel:
            raise TaskCanceledException(msg)
        logging.info(f"set_progress({task_id}), progress: {prog}, progress_msg: {msg}")
    except DoesNotExist:
        logging.warning(f"set_progress({task_id}) got exception DoesNotExist")
    except Exception:
        logging.exception(f"set_progress({task_id}), progress: {prog}, progress_msg: {msg}, got exception")

async def collect():
    global CONSUMER_NAME, DONE_TASKS, FAILED_TASKS
    global UNACKED_ITERATOR
    svr_queue_names = get_svr_queue_names()
    try:
        if not UNACKED_ITERATOR:
            UNACKED_ITERATOR = REDIS_CONN.get_unacked_iterator(svr_queue_names, SVR_CONSUMER_GROUP_NAME, CONSUMER_NAME)
        try:
            redis_msg = next(UNACKED_ITERATOR)
        except StopIteration:
            for svr_queue_name in svr_queue_names:
                redis_msg = REDIS_CONN.queue_consumer(svr_queue_name, SVR_CONSUMER_GROUP_NAME, CONSUMER_NAME)
                if redis_msg:
                    break
    except Exception:
        logging.exception("collect got exception")
        return None, None

    if not redis_msg:
        return None, None
    msg = redis_msg.get_message()
    if not msg:
        logging.error(f"collect got empty message of {redis_msg.get_msg_id()}")
        redis_msg.ack()
        return None, None

    canceled = False
    task = TaskService.get_task(msg["id"])
    if task:
        _, doc = DocumentService.get_by_id(task["doc_id"])
        canceled = doc.run == TaskStatus.CANCEL.value or doc.progress < 0
    if not task or canceled:
        state = "is unknown" if not task else "has been cancelled"
        FAILED_TASKS += 1
        logging.warning(f"collect task {msg['id']} {state}")
        redis_msg.ack()
        return None, None
    task["task_type"] = msg.get("task_type", "")
    return redis_msg, task


async def get_storage_binary(bucket, name):
    return await trio.to_thread.run_sync(lambda: STORAGE_IMPL.get(bucket, name))


async def build_chunks(task, progress_callback):
    if task["size"] > DOC_MAXIMUM_SIZE:
        set_progress(task["id"], prog=-1, msg="File size exceeds( <= %dMb )" %
                                              (int(DOC_MAXIMUM_SIZE / 1024 / 1024)))
        return []

    chunker = FACTORY[task["parser_id"].lower()]
    try:
        st = timer()
        bucket, name = File2DocumentService.get_storage_address(doc_id=task["doc_id"])
        binary = await get_storage_binary(bucket, name)
        logging.info("From minio({}) {}/{}".format(timer() - st, task["location"], task["name"]))
    except TimeoutError:
        progress_callback(-1, "Internal server error: Fetch file from minio timeout. Could you try it again.")
        logging.exception(
            "Minio {}/{} got timeout: Fetch file from minio timeout.".format(task["location"], task["name"]))
        raise
    except Exception as e:
        if re.search("(No such file|not found)", str(e)):
            progress_callback(-1, "Can not find file <%s> from minio. Could you try it again?" % task["name"])
        else:
            progress_callback(-1, "Get file from minio: %s" % str(e).replace("'", ""))
        logging.exception("Chunking {}/{} got exception".format(task["location"], task["name"]))
        raise

    try:
        async with chunk_limiter:
            cks = await trio.to_thread.run_sync(lambda: chunker.chunk(task["name"], binary=binary, from_page=task["from_page"],
                                to_page=task["to_page"], lang=task["language"], callback=progress_callback,
                                kb_id=task["kb_id"], parser_config=task["parser_config"], tenant_id=task["tenant_id"]))
        logging.info("Chunking({}) {}/{} done".format(timer() - st, task["location"], task["name"]))
    except TaskCanceledException:
        raise
    except Exception as e:
        progress_callback(-1, "Internal server error while chunking: %s" % str(e).replace("'", ""))
        logging.exception("Chunking {}/{} got exception".format(task["location"], task["name"]))
        raise

    docs = []
    doc = {
        "doc_id": task["doc_id"],
        "kb_id": str(task["kb_id"])
    }
    if task["pagerank"]:
        doc[PAGERANK_FLD] = int(task["pagerank"])
    el = 0
    for ck in cks:
        d = copy.deepcopy(doc)
        d.update(ck)
        d["id"] = xxhash.xxh64((ck["content_with_weight"] + str(d["doc_id"])).encode("utf-8")).hexdigest()
        d["create_time"] = str(datetime.now()).replace("T", " ")[:19]
        d["create_timestamp_flt"] = datetime.now().timestamp()
        if not d.get("image"):
            _ = d.pop("image", None)
            d["img_id"] = ""
            docs.append(d)
            continue

        try:
            output_buffer = BytesIO()
            if isinstance(d["image"], bytes):
                output_buffer = BytesIO(d["image"])
            else:
                d["image"].save(output_buffer, format='JPEG')

            st = timer()
            await trio.to_thread.run_sync(lambda: STORAGE_IMPL.put(task["kb_id"], d["id"], output_buffer.getvalue()))
            el += timer() - st
        except Exception:
            logging.exception(
                "Saving image of chunk {}/{}/{} got exception".format(task["location"], task["name"], d["id"]))
            raise

        d["img_id"] = "{}-{}".format(task["kb_id"], d["id"])
        del d["image"]
        docs.append(d)
    logging.info("MINIO PUT({}):{}".format(task["name"], el))

    if task["parser_config"].get("auto_keywords", 0):
        st = timer()
        progress_callback(msg="Start to generate keywords for every chunk ...")
        chat_mdl = LLMBundle(task["tenant_id"], LLMType.CHAT, llm_name=task["llm_id"], lang=task["language"])

        async def doc_keyword_extraction(chat_mdl, d, topn):
            cached = get_llm_cache(chat_mdl.llm_name, d["content_with_weight"], "keywords", {"topn": topn})
            if not cached:
                async with chat_limiter:
                    cached = await trio.to_thread.run_sync(lambda: keyword_extraction(chat_mdl, d["content_with_weight"], topn))
                set_llm_cache(chat_mdl.llm_name, d["content_with_weight"], cached, "keywords", {"topn": topn})
            if cached:
                d["important_kwd"] = cached.split(",")
                d["important_tks"] = rag_tokenizer.tokenize(" ".join(d["important_kwd"]))
            return
        async with trio.open_nursery() as nursery:
            for d in docs:
                nursery.start_soon(lambda: doc_keyword_extraction(chat_mdl, d, task["parser_config"]["auto_keywords"]))
        progress_callback(msg="Keywords generation {} chunks completed in {:.2f}s".format(len(docs), timer() - st))

    if task["parser_config"].get("auto_questions", 0):
        st = timer()
        progress_callback(msg="Start to generate questions for every chunk ...")
        chat_mdl = LLMBundle(task["tenant_id"], LLMType.CHAT, llm_name=task["llm_id"], lang=task["language"])

        async def doc_question_proposal(chat_mdl, d, topn):
            cached = get_llm_cache(chat_mdl.llm_name, d["content_with_weight"], "question", {"topn": topn})
            if not cached:
                async with chat_limiter:
                    cached = await trio.to_thread.run_sync(lambda: question_proposal(chat_mdl, d["content_with_weight"], topn))
                set_llm_cache(chat_mdl.llm_name, d["content_with_weight"], cached, "question", {"topn": topn})
            if cached:
                d["question_kwd"] = cached.split("\n")
                d["question_tks"] = rag_tokenizer.tokenize("\n".join(d["question_kwd"]))
        async with trio.open_nursery() as nursery:
            for d in docs:
                nursery.start_soon(lambda: doc_question_proposal(chat_mdl, d, task["parser_config"]["auto_questions"]))
        progress_callback(msg="Question generation {} chunks completed in {:.2f}s".format(len(docs), timer() - st))

    if task["kb_parser_config"].get("tag_kb_ids", []):
        progress_callback(msg="Start to tag for every chunk ...")
        kb_ids = task["kb_parser_config"]["tag_kb_ids"]
        tenant_id = task["tenant_id"]
        topn_tags = task["kb_parser_config"].get("topn_tags", 3)
        S = 1000
        st = timer()
        examples = []
        all_tags = get_tags_from_cache(kb_ids)
        if not all_tags:
            all_tags = settings.retrievaler.all_tags_in_portion(tenant_id, kb_ids, S)
            set_tags_to_cache(kb_ids, all_tags)
        else:
            all_tags = json.loads(all_tags)

        chat_mdl = LLMBundle(task["tenant_id"], LLMType.CHAT, llm_name=task["llm_id"], lang=task["language"])

        docs_to_tag = []
        for d in docs:
            if settings.retrievaler.tag_content(tenant_id, kb_ids, d, all_tags, topn_tags=topn_tags, S=S):
                examples.append({"content": d["content_with_weight"], TAG_FLD: d[TAG_FLD]})
            else:
                docs_to_tag.append(d)

        async def doc_content_tagging(chat_mdl, d, topn_tags):
            cached = get_llm_cache(chat_mdl.llm_name, d["content_with_weight"], all_tags, {"topn": topn_tags})
            if not cached:
                picked_examples = random.choices(examples, k=2) if len(examples)>2 else examples
                if not picked_examples:
                    picked_examples.append({"content": "This is an example", TAG_FLD: {'example': 1}})
                async with chat_limiter:
                    cached = await trio.to_thread.run_sync(lambda: content_tagging(chat_mdl, d["content_with_weight"], all_tags, picked_examples, topn=topn_tags))
                if cached:
                    cached = json.dumps(cached)
            if cached:
                set_llm_cache(chat_mdl.llm_name, d["content_with_weight"], cached, all_tags, {"topn": topn_tags})
                d[TAG_FLD] = json.loads(cached)
        async with trio.open_nursery() as nursery:
            for d in docs_to_tag:
                nursery.start_soon(lambda: doc_content_tagging(chat_mdl, d, topn_tags))
        progress_callback(msg="Tagging {} chunks completed in {:.2f}s".format(len(docs), timer() - st))

    return docs


def init_kb(row, vector_size: int):
    idxnm = search.index_name(row["tenant_id"])
    return settings.docStoreConn.createIdx(idxnm, row.get("kb_id", ""), vector_size)


async def embedding(docs, mdl, parser_config=None, callback=None):
    if parser_config is None:
        parser_config = {}
    batch_size = 16
    tts, cnts = [], []
    for d in docs:
        tts.append(d.get("docnm_kwd", "Title"))
        c = "\n".join(d.get("question_kwd", []))
        if not c:
            c = d["content_with_weight"]
        c = re.sub(r"</?(table|td|caption|tr|th)( [^<>]{0,12})?>", " ", c)
        if not c:
            c = "None"
        cnts.append(c)

    tk_count = 0
    if len(tts) == len(cnts):
        vts, c = await trio.to_thread.run_sync(lambda: mdl.encode(tts[0: 1]))
        tts = np.concatenate([vts for _ in range(len(tts))], axis=0)
        tk_count += c

    cnts_ = np.array([])
    for i in range(0, len(cnts), batch_size):
        vts, c = await trio.to_thread.run_sync(lambda: mdl.encode([truncate(c, mdl.max_length-10) for c in cnts[i: i + batch_size]]))
        if len(cnts_) == 0:
            cnts_ = vts
        else:
            cnts_ = np.concatenate((cnts_, vts), axis=0)
        tk_count += c
        callback(prog=0.7 + 0.2 * (i + 1) / len(cnts), msg="")
    cnts = cnts_

    title_w = float(parser_config.get("filename_embd_weight", 0.1))
    vects = (title_w * tts + (1 - title_w) *
             cnts) if len(tts) == len(cnts) else cnts

    assert len(vects) == len(docs)
    vector_size = 0
    for i, d in enumerate(docs):
        v = vects[i].tolist()
        vector_size = len(v)
        d["q_%d_vec" % len(v)] = v
    return tk_count, vector_size


async def run_raptor(row, chat_mdl, embd_mdl, vector_size, callback=None):
    chunks = []
    vctr_nm = "q_%d_vec"%vector_size
    for d in settings.retrievaler.chunk_list(row["doc_id"], row["tenant_id"], [str(row["kb_id"])],
                                             fields=["content_with_weight", vctr_nm]):
        chunks.append((d["content_with_weight"], np.array(d[vctr_nm])))

    raptor = Raptor(
        row["parser_config"]["raptor"].get("max_cluster", 64),
        chat_mdl,
        embd_mdl,
        row["parser_config"]["raptor"]["prompt"],
        row["parser_config"]["raptor"]["max_token"],
        row["parser_config"]["raptor"]["threshold"]
    )
    original_length = len(chunks)
    chunks = await raptor(chunks, row["parser_config"]["raptor"]["random_seed"], callback)
    doc = {
        "doc_id": row["doc_id"],
        "kb_id": [str(row["kb_id"])],
        "docnm_kwd": row["name"],
        "title_tks": rag_tokenizer.tokenize(row["name"])
    }
    if row["pagerank"]:
        doc[PAGERANK_FLD] = int(row["pagerank"])
    res = []
    tk_count = 0
    for content, vctr in chunks[original_length:]:
        d = copy.deepcopy(doc)
        d["id"] = xxhash.xxh64((content + str(d["doc_id"])).encode("utf-8")).hexdigest()
        d["create_time"] = str(datetime.now()).replace("T", " ")[:19]
        d["create_timestamp_flt"] = datetime.now().timestamp()
        d[vctr_nm] = vctr.tolist()
        d["content_with_weight"] = content
        d["content_ltks"] = rag_tokenizer.tokenize(content)
        d["content_sm_ltks"] = rag_tokenizer.fine_grained_tokenize(d["content_ltks"])
        res.append(d)
        tk_count += num_tokens_from_string(content)
    return res, tk_count


async def do_handle_task(task):
    task_id = task["id"]
    task_from_page = task["from_page"]
    task_to_page = task["to_page"]
    task_tenant_id = task["tenant_id"]
    task_embedding_id = task["embd_id"]
    task_language = task["language"]
    task_llm_id = task["llm_id"]
    task_dataset_id = task["kb_id"]
    task_doc_id = task["doc_id"]
    task_document_name = task["name"]
    task_parser_config = task["parser_config"]
    task_start_ts = timer()

    # prepare the progress callback function
    progress_callback = partial(set_progress, task_id, task_from_page, task_to_page)

    # FIXME: workaround, Infinity doesn't support table parsing method, this check is to notify user
    lower_case_doc_engine = settings.DOC_ENGINE.lower()
    if lower_case_doc_engine == 'infinity' and task['parser_id'].lower() == 'table':
        error_message = "Table parsing method is not supported by Infinity, please use other parsing methods or use Elasticsearch as the document engine."
        progress_callback(-1, msg=error_message)
        raise Exception(error_message)

    task_canceled = TaskService.do_cancel(task_id)
    if task_canceled:
        progress_callback(-1, msg="Task has been canceled.")
        return

    try:
        # bind embedding model
        embedding_model = LLMBundle(task_tenant_id, LLMType.EMBEDDING, llm_name=task_embedding_id, lang=task_language)
        vts, _ = embedding_model.encode(["ok"])
        vector_size = len(vts[0])
    except Exception as e:
        error_message = f'Fail to bind embedding model: {str(e)}'
        progress_callback(-1, msg=error_message)
        logging.exception(error_message)
        raise

    init_kb(task, vector_size)

    # Either using RAPTOR or Standard chunking methods
    if task.get("task_type", "") == "raptor":
        # bind LLM for raptor
        chat_model = LLMBundle(task_tenant_id, LLMType.CHAT, llm_name=task_llm_id, lang=task_language)
        # run RAPTOR
        chunks, token_count = await run_raptor(task, chat_model, embedding_model, vector_size, progress_callback)
    # Either using graphrag or Standard chunking methods
    elif task.get("task_type", "") == "graphrag":
        global task_limiter
        task_limiter = trio.CapacityLimiter(2)
        graphrag_conf = task_parser_config.get("graphrag", {})
        if not graphrag_conf.get("use_graphrag", False):
            return
        start_ts = timer()
        chat_model = LLMBundle(task_tenant_id, LLMType.CHAT, llm_name=task_llm_id, lang=task_language)
        with_resolution = graphrag_conf.get("resolution", False)
        with_community = graphrag_conf.get("community", False)
        await run_graphrag(task, task_language, with_resolution, with_community, chat_model, embedding_model, progress_callback)
        progress_callback(prog=1.0, msg="Knowledge Graph done ({:.2f}s)".format(timer() - start_ts))
        return
    else:
        # Standard chunking methods
        start_ts = timer()
        chunks = await build_chunks(task, progress_callback)
        logging.info("Build document {}: {:.2f}s".format(task_document_name, timer() - start_ts))
        if chunks is None:
            return
        if not chunks:
            progress_callback(1., msg=f"No chunk built from {task_document_name}")
            return
        # TODO: exception handler
        ## set_progress(task["did"], -1, "ERROR: ")
        progress_callback(msg="Generate {} chunks".format(len(chunks)))
        start_ts = timer()
        try:
            token_count, vector_size = await embedding(chunks, embedding_model, task_parser_config, progress_callback)
        except Exception as e:
            error_message = "Generate embedding error:{}".format(str(e))
            progress_callback(-1, error_message)
            logging.exception(error_message)
            token_count = 0
            raise
        progress_message = "Embedding chunks ({:.2f}s)".format(timer() - start_ts)
        logging.info(progress_message)
        progress_callback(msg=progress_message)

    chunk_count = len(set([chunk["id"] for chunk in chunks]))
    start_ts = timer()
    doc_store_result = ""
    es_bulk_size = 4
    for b in range(0, len(chunks), es_bulk_size):
        doc_store_result = await trio.to_thread.run_sync(lambda: settings.docStoreConn.insert(chunks[b:b + es_bulk_size], search.index_name(task_tenant_id), task_dataset_id))
        if b % 128 == 0:
            progress_callback(prog=0.8 + 0.1 * (b + 1) / len(chunks), msg="")
        if doc_store_result:
            error_message = f"Insert chunk error: {doc_store_result}, please check log file and Elasticsearch/Infinity status!"
            progress_callback(-1, msg=error_message)
            raise Exception(error_message)
        chunk_ids = [chunk["id"] for chunk in chunks[:b + es_bulk_size]]
        chunk_ids_str = " ".join(chunk_ids)
        try:
            TaskService.update_chunk_ids(task["id"], chunk_ids_str)
        except DoesNotExist:
            logging.warning(f"do_handle_task update_chunk_ids failed since task {task['id']} is unknown.")
            doc_store_result = await trio.to_thread.run_sync(lambda: settings.docStoreConn.delete({"id": chunk_ids}, search.index_name(task_tenant_id), task_dataset_id))
            return
    logging.info("Indexing doc({}), page({}-{}), chunks({}), elapsed: {:.2f}".format(task_document_name, task_from_page,
                                                                                     task_to_page, len(chunks),
                                                                                     timer() - start_ts))

    DocumentService.increment_chunk_num(task_doc_id, task_dataset_id, token_count, chunk_count, 0)

    time_cost = timer() - start_ts
    task_time_cost = timer() - task_start_ts
    progress_callback(prog=1.0, msg="Indexing done ({:.2f}s). Task done ({:.2f}s)".format(time_cost, task_time_cost))
    logging.info(
        "Chunk doc({}), page({}-{}), chunks({}), token({}), elapsed:{:.2f}".format(task_document_name, task_from_page,
                                                                                   task_to_page, len(chunks),
                                                                                   token_count, task_time_cost))


async def handle_task():
    global DONE_TASKS, FAILED_TASKS
    redis_msg, task = await collect()
    if not task:
        await trio.sleep(5)
        return
    try:
        logging.info(f"handle_task begin for task {json.dumps(task)}")
        CURRENT_TASKS[task["id"]] = copy.deepcopy(task)
        await do_handle_task(task)
        DONE_TASKS += 1
        CURRENT_TASKS.pop(task["id"], None)
        logging.info(f"handle_task done for task {json.dumps(task)}")
    except Exception as e:
        FAILED_TASKS += 1
        CURRENT_TASKS.pop(task["id"], None)
        try:
            err_msg = str(e)
            while isinstance(e, exceptiongroup.ExceptionGroup):
                e = e.exceptions[0]
                err_msg += ' -- ' + str(e)
            set_progress(task["id"], prog=-1, msg=f"[Exception]: {err_msg}")
        except Exception:
            pass
        logging.exception(f"handle_task got exception for task {json.dumps(task)}")
    redis_msg.ack()


async def report_status():
    global CONSUMER_NAME, BOOT_AT, PENDING_TASKS, LAG_TASKS, DONE_TASKS, FAILED_TASKS
    REDIS_CONN.sadd("TASKEXE", CONSUMER_NAME)
    while True:
        try:
            now = datetime.now()
            group_info = REDIS_CONN.queue_info(get_svr_queue_name(0), SVR_CONSUMER_GROUP_NAME)
            if group_info is not None:
                PENDING_TASKS = int(group_info.get("pending", 0))
                LAG_TASKS = int(group_info.get("lag", 0))

            current = copy.deepcopy(CURRENT_TASKS)
            heartbeat = json.dumps({
                "name": CONSUMER_NAME,
                "now": now.astimezone().isoformat(timespec="milliseconds"),
                "boot_at": BOOT_AT,
                "pending": PENDING_TASKS,
                "lag": LAG_TASKS,
                "done": DONE_TASKS,
                "failed": FAILED_TASKS,
                "current": current,
            })
            REDIS_CONN.zadd(CONSUMER_NAME, heartbeat, now.timestamp())
            logging.info(f"{CONSUMER_NAME} reported heartbeat: {heartbeat}")

            expired = REDIS_CONN.zcount(CONSUMER_NAME, 0, now.timestamp() - 60 * 30)
            if expired > 0:
                REDIS_CONN.zpopmin(CONSUMER_NAME, expired)
        except Exception:
            logging.exception("report_status got exception")
        await trio.sleep(30)


async def main():
    logging.info(r"""
  ______           __      ______                     __            
 /_  __/___ ______/ /__   / ____/  _____  _______  __/ /_____  _____
  / / / __ `/ ___/ //_/  / __/ | |/_/ _ \/ ___/ / / / __/ __ \/ ___/
 / / / /_/ (__  ) ,<    / /____>  </  __/ /__/ /_/ / /_/ /_/ / /    
/_/  \__,_/____/_/|_|  /_____/_/|_|\___/\___/\__,_/\__/\____/_/                               
    """)
    logging.info(f'TaskExecutor: RAGFlow version: {get_ragflow_version()}')
    settings.init_settings()
    print_rag_settings()
    if sys.platform != "win32":
        signal.signal(signal.SIGUSR1, start_tracemalloc_and_snapshot)
        signal.signal(signal.SIGUSR2, stop_tracemalloc)
    TRACE_MALLOC_ENABLED = int(os.environ.get('TRACE_MALLOC_ENABLED', "0"))
    if TRACE_MALLOC_ENABLED:
        start_tracemalloc_and_snapshot(None, None)

    async with trio.open_nursery() as nursery:
        nursery.start_soon(report_status)
        while True:
            async with task_limiter:
                nursery.start_soon(handle_task)
    logging.error("BUG!!! You should not reach here!!!")

if __name__ == "__main__":
    faulthandler.enable()
    initRootLogger(CONSUMER_NAME)
    trio.run(main)<|MERGE_RESOLUTION|>--- conflicted
+++ resolved
@@ -53,11 +53,7 @@
 from api.versions import get_ragflow_version
 from api.db.db_models import close_connection
 from rag.app import laws, paper, presentation, manual, qa, table, book, resume, picture, naive, one, audio, \
-<<<<<<< HEAD
-    knowledge_graph, email, contracts
-=======
-    email, tag
->>>>>>> 8fb5edd9
+    email, contracts, tag
 from rag.nlp import search, rag_tokenizer
 from rag.raptor import RecursiveAbstractiveProcessing4TreeOrganizedRetrieval as Raptor
 from rag.settings import DOC_MAXIMUM_SIZE, SVR_CONSUMER_GROUP_NAME, get_svr_queue_name, get_svr_queue_names, print_rag_settings, TAG_FLD, PAGERANK_FLD

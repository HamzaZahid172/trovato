#
#  Copyright 2024 The InfiniFlow Authors. All Rights Reserved.
#
#  Licensed under the Apache License, Version 2.0 (the "License");
#  you may not use this file except in compliance with the License.
#  You may obtain a copy of the License at
#
#      http://www.apache.org/licenses/LICENSE-2.0
#
#  Unless required by applicable law or agreed to in writing, software
#  distributed under the License is distributed on an "AS IS" BASIS,
#  WITHOUT WARRANTIES OR CONDITIONS OF ANY KIND, either express or implied.
#  See the License for the specific language governing permissions and
#  limitations under the License.
#
import logging
import re
from collections import OrderedDict
from dataclasses import dataclass

from rag.settings import TAG_FLD, PAGERANK_FLD
from rag.utils import rmSpace, get_float
from rag.nlp import rag_tokenizer, query
import numpy as np
from rag.utils.doc_store_conn import DocStoreConnection, MatchDenseExpr, FusionExpr, OrderByExpr


def index_name(uid): return f"ragflow_{uid}"


class Dealer:
    def __init__(self, dataStore: DocStoreConnection):
        self.qryr = query.FulltextQueryer()
        self.dataStore = dataStore

    @dataclass
    class SearchResult:
        total: int
        ids: list[str]
        query_vector: list[float] | None = None
        field: dict | None = None
        highlight: dict | None = None
        aggregation: list | dict | None = None
        keywords: list[str] | None = None
        group_docs: list[list] | None = None

    def get_vector(self, txt, emb_mdl, topk=10, similarity=0.1):
        qv, _ = emb_mdl.encode_queries(txt)
        shape = np.array(qv).shape
        if len(shape) > 1:
            raise Exception(
                f"Dealer.get_vector returned array's shape {shape} doesn't match expectation(exact one dimension).")
        embedding_data = [get_float(v) for v in qv]
        vector_column_name = f"q_{len(embedding_data)}_vec"
        return MatchDenseExpr(vector_column_name, embedding_data, 'float', 'cosine', topk, {"similarity": similarity})

    def get_filters(self, req):
        condition = dict()
        for key, field in {"kb_ids": "kb_id", "doc_ids": "doc_id"}.items():
            if key in req and req[key] is not None:
                condition[field] = req[key]
        # TODO(yzc): `available_int` is nullable however infinity doesn't support nullable columns.
        for key in ["knowledge_graph_kwd", "available_int", "entity_kwd", "from_entity_kwd", "to_entity_kwd", "removed_kwd"]:
            if key in req and req[key] is not None:
                condition[key] = req[key]
        return condition

    def search(self, req, idx_names: str | list[str],
               kb_ids: list[str],
               emb_mdl=None,
               highlight=False,
               rank_feature: dict | None = None
               ):
        filters = self.get_filters(req)
        orderBy = OrderByExpr()

        pg = int(req.get("page", 1)) - 1
        topk = int(req.get("topk", 1024))
        ps = int(req.get("size", topk))
        offset, limit = pg * ps, ps

        src = req.get("fields",
                      ["docnm_kwd", "content_ltks", "kb_id", "img_id", "title_tks", "important_kwd", "position_int",
                       "doc_id", "page_num_int", "top_int", "create_timestamp_flt", "knowledge_graph_kwd",
                       "question_kwd", "question_tks",
                       "available_int", "content_with_weight", PAGERANK_FLD, TAG_FLD])
        kwds = set([])

        qst = req.get("question", "")
        q_vec = []
        if not qst:
            if req.get("sort"):
                orderBy.asc("page_num_int")
                orderBy.asc("top_int")
                orderBy.desc("create_timestamp_flt")
            res = self.dataStore.search(src, [], filters, [], orderBy, offset, limit, idx_names, kb_ids)
            total = self.dataStore.getTotal(res)
            logging.debug("Dealer.search TOTAL: {}".format(total))
        else:
            highlightFields = ["content_ltks", "title_tks"] if highlight else []
            matchText, keywords = self.qryr.question(qst, min_match=0.3)
            if emb_mdl is None:
                matchExprs = [matchText]
                res = self.dataStore.search(src, highlightFields, filters, matchExprs, orderBy, offset, limit,
                                            idx_names, kb_ids, rank_feature=rank_feature)
                total = self.dataStore.getTotal(res)
                logging.debug("Dealer.search TOTAL: {}".format(total))
            else:
                matchDense = self.get_vector(qst, emb_mdl, topk, req.get("similarity", 0.1))
                q_vec = matchDense.embedding_data
                src.append(f"q_{len(q_vec)}_vec")

                fusionExpr = FusionExpr("weighted_sum", topk, {"weights": "0.05, 0.95"})
                matchExprs = [matchText, matchDense, fusionExpr]

                res = self.dataStore.search(src, highlightFields, filters, matchExprs, orderBy, offset, limit,
                                            idx_names, kb_ids, rank_feature=rank_feature)
                total = self.dataStore.getTotal(res)
                logging.debug("Dealer.search TOTAL: {}".format(total))

                # If result is empty, try again with lower min_match
                if total == 0:
                    if filters.get("doc_id"):
                        res = self.dataStore.search(src, [], filters, [], orderBy, offset, limit, idx_names, kb_ids)
                        total = self.dataStore.getTotal(res)
                    else:
                        matchText, _ = self.qryr.question(qst, min_match=0.1)
                        filters.pop("doc_id", None)
                        matchDense.extra_options["similarity"] = 0.17
                        res = self.dataStore.search(src, highlightFields, filters, [matchText, matchDense, fusionExpr],
                                                    orderBy, offset, limit, idx_names, kb_ids, rank_feature=rank_feature)
                        total = self.dataStore.getTotal(res)
                        logging.debug("Dealer.search 2 TOTAL: {}".format(total))

            for k in keywords:
                kwds.add(k)
                for kk in rag_tokenizer.fine_grained_tokenize(k).split():
                    if len(kk) < 2:
                        continue
                    if kk in kwds:
                        continue
                    kwds.add(kk)

        logging.debug(f"TOTAL: {total}")
        ids = self.dataStore.getChunkIds(res)
        keywords = list(kwds)
        highlight = self.dataStore.getHighlight(res, keywords, "content_with_weight")
        aggs = self.dataStore.getAggregation(res, "docnm_kwd")
        return self.SearchResult(
            total=total,
            ids=ids,
            query_vector=q_vec,
            aggregation=aggs,
            highlight=highlight,
            field=self.dataStore.getFields(res, src),
            keywords=keywords
        )

    @staticmethod
    def trans2floats(txt):
        return [get_float(t) for t in txt.split("\t")]

    def insert_citations(self, answer, chunks, chunk_v,
                         embd_mdl, tkweight=0.1, vtweight=0.9):
        assert len(chunks) == len(chunk_v)
        if not chunks:
            return answer, set([])
        pieces = re.split(r"(```)", answer)
        if len(pieces) >= 3:
            i = 0
            pieces_ = []
            while i < len(pieces):
                if pieces[i] == "```":
                    st = i
                    i += 1
                    while i < len(pieces) and pieces[i] != "```":
                        i += 1
                    if i < len(pieces):
                        i += 1
                    pieces_.append("".join(pieces[st: i]) + "\n")
                else:
                    pieces_.extend(
                        re.split(
                            r"([^\|][；。？!！\n]|[a-z][.?;!][ \n])",
                            pieces[i]))
                    i += 1
            pieces = pieces_
        else:
            pieces = re.split(r"([^\|][；。？!！\n]|[a-z][.?;!][ \n])", answer)
        for i in range(1, len(pieces)):
            if re.match(r"([^\|][；。？!！\n]|[a-z][.?;!][ \n])", pieces[i]):
                pieces[i - 1] += pieces[i][0]
                pieces[i] = pieces[i][1:]
        idx = []
        pieces_ = []
        for i, t in enumerate(pieces):
            if len(t) < 5:
                continue
            idx.append(i)
            pieces_.append(t)
        logging.debug("{} => {}".format(answer, pieces_))
        if not pieces_:
            return answer, set([])

        ans_v, _ = embd_mdl.encode(pieces_)
        for i in range(len(chunk_v)):
            if len(ans_v[0]) != len(chunk_v[i]):
                chunk_v[i] = [0.0]*len(ans_v[0])
                logging.warning("The dimension of query and chunk do not match: {} vs. {}".format(len(ans_v[0]), len(chunk_v[i])))

        assert len(ans_v[0]) == len(chunk_v[0]), "The dimension of query and chunk do not match: {} vs. {}".format(
            len(ans_v[0]), len(chunk_v[0]))

        chunks_tks = [rag_tokenizer.tokenize(self.qryr.rmWWW(ck)).split()
                      for ck in chunks]
        cites = {}
        thr = 0.63
        while thr > 0.3 and len(cites.keys()) == 0 and pieces_ and chunks_tks:
            for i, a in enumerate(pieces_):
                sim, tksim, vtsim = self.qryr.hybrid_similarity(ans_v[i],
                                                                chunk_v,
                                                                rag_tokenizer.tokenize(
                                                                    self.qryr.rmWWW(pieces_[i])).split(),
                                                                chunks_tks,
                                                                tkweight, vtweight)
                mx = np.max(sim) * 0.99
                logging.debug("{} SIM: {}".format(pieces_[i], mx))
                if mx < thr:
                    continue
                cites[idx[i]] = list(
                    set([str(ii) for ii in range(len(chunk_v)) if sim[ii] > mx]))[:4]
            thr *= 0.8

        res = ""
        seted = set([])
        for i, p in enumerate(pieces):
            res += p
            if i not in idx:
                continue
            if i not in cites:
                continue
            for c in cites[i]:
                assert int(c) < len(chunk_v)
            for c in cites[i]:
                if c in seted:
                    continue
                res += f" ##{c}$$"
                seted.add(c)

        return res, seted

    def _rank_feature_scores(self, query_rfea, search_res):
        ## For rank feature(tag_fea) scores.
        rank_fea = []
        pageranks = []
        for chunk_id in search_res.ids:
            pageranks.append(search_res.field[chunk_id].get(PAGERANK_FLD, 0))
        pageranks = np.array(pageranks, dtype=float)

        if not query_rfea:
            return np.array([0 for _ in range(len(search_res.ids))]) + pageranks

        q_denor = np.sqrt(np.sum([s*s for t,s in query_rfea.items() if t != PAGERANK_FLD]))
        for i in search_res.ids:
            nor, denor = 0, 0
            if not search_res.field[i].get(TAG_FLD):
                rank_fea.append(0)
                continue
            for t, sc in eval(search_res.field[i].get(TAG_FLD, "{}")).items():
                if t in query_rfea:
                    nor += query_rfea[t] * sc
                denor += sc * sc
            if denor == 0:
                rank_fea.append(0)
            else:
                rank_fea.append(nor/np.sqrt(denor)/q_denor)
        return np.array(rank_fea)*10. + pageranks

    def rerank(self, sres, query, tkweight=0.3,
               vtweight=0.7, cfield="content_ltks",
               rank_feature: dict | None = None
               ):
        _, keywords = self.qryr.question(query)
        vector_size = len(sres.query_vector)
        vector_column = f"q_{vector_size}_vec"
        zero_vector = [0.0] * vector_size
        ins_embd = []
        for chunk_id in sres.ids:
            vector = sres.field[chunk_id].get(vector_column, zero_vector)
            if isinstance(vector, str):
                vector = [get_float(v) for v in vector.split("\t")]
            ins_embd.append(vector)
        if not ins_embd:
            return [], [], []

        for i in sres.ids:
            if isinstance(sres.field[i].get("important_kwd", []), str):
                sres.field[i]["important_kwd"] = [sres.field[i]["important_kwd"]]
        ins_tw = []
        for i in sres.ids:
            content_ltks = list(OrderedDict.fromkeys(sres.field[i][cfield].split()))
            title_tks = [t for t in sres.field[i].get("title_tks", "").split() if t]
            question_tks = [t for t in sres.field[i].get("question_tks", "").split() if t]
            important_kwd = sres.field[i].get("important_kwd", [])
            tks = content_ltks + title_tks * 2 + important_kwd * 5 + question_tks * 6
            ins_tw.append(tks)

        ## For rank feature(tag_fea) scores.
        rank_fea = self._rank_feature_scores(rank_feature, sres)

        sim, tksim, vtsim = self.qryr.hybrid_similarity(sres.query_vector,
                                                        ins_embd,
                                                        keywords,
                                                        ins_tw, tkweight, vtweight)

        return sim + rank_fea, tksim, vtsim

    def rerank_by_model(self, rerank_mdl, sres, query, tkweight=0.3,
                        vtweight=0.7, cfield="content_ltks",
                        rank_feature: dict | None = None):
        _, keywords = self.qryr.question(query)

        for i in sres.ids:
            if isinstance(sres.field[i].get("important_kwd", []), str):
                sres.field[i]["important_kwd"] = [sres.field[i]["important_kwd"]]
        ins_tw = []
        for i in sres.ids:
            content_ltks = sres.field[i][cfield].split()
            title_tks = [t for t in sres.field[i].get("title_tks", "").split() if t]
            important_kwd = sres.field[i].get("important_kwd", [])
            tks = content_ltks + title_tks + important_kwd
            ins_tw.append(tks)

        tksim = self.qryr.token_similarity(keywords, ins_tw)
        vtsim, _ = rerank_mdl.similarity(query, [rmSpace(" ".join(tks)) for tks in ins_tw])
        ## For rank feature(tag_fea) scores.
        rank_fea = self._rank_feature_scores(rank_feature, sres)

        return tkweight * (np.array(tksim)+rank_fea) + vtweight * vtsim, tksim, vtsim

    def hybrid_similarity(self, ans_embd, ins_embd, ans, inst):
        return self.qryr.hybrid_similarity(ans_embd,
                                           ins_embd,
                                           rag_tokenizer.tokenize(ans).split(),
                                           rag_tokenizer.tokenize(inst).split())

    def retrieval(self, question, embd_mdl, tenant_ids, kb_ids, page, page_size, similarity_threshold=0.2,
                  vector_similarity_weight=0.3, top=1024, doc_ids=None, aggs=True,
                  rerank_mdl=None, highlight=False,
                  rank_feature: dict | None = {PAGERANK_FLD: 10}):
        ranks = {"total": 0, "chunks": [], "doc_aggs": {}}
        if not question:
            return ranks

        RERANK_LIMIT = 64
        req = {"kb_ids": kb_ids, "doc_ids": doc_ids, "page": page, "size": RERANK_LIMIT,
               "question": question, "vector": True, "topk": top,
               "similarity": similarity_threshold,
               "available_int": 1}

        if isinstance(tenant_ids, str):
            tenant_ids = tenant_ids.split(",")

        sres = self.search(req, [index_name(tid) for tid in tenant_ids],
                           kb_ids, embd_mdl, highlight, rank_feature=rank_feature)
        ranks["total"] = sres.total

<<<<<<< HEAD
        if page <= RERANK_PAGE_LIMIT:
            if rerank_mdl and sres.total > 0:
                sim, tsim, vsim = self.rerank_by_model(rerank_mdl,
                    sres, question, 1 - vector_similarity_weight, vector_similarity_weight)
            else:
                sim, tsim, vsim = self.rerank(
                    sres, question, 1 - vector_similarity_weight, vector_similarity_weight)
            idx = np.argsort(sim * -1)[(page-1)*page_size:page*page_size]
=======
        if rerank_mdl and sres.total > 0:
            sim, tsim, vsim = self.rerank_by_model(rerank_mdl,
                                                   sres, question, 1 - vector_similarity_weight,
                                                   vector_similarity_weight,
                                                   rank_feature=rank_feature)
>>>>>>> 8fb5edd9
        else:
            sim, tsim, vsim = self.rerank(
                sres, question, 1 - vector_similarity_weight, vector_similarity_weight,
                rank_feature=rank_feature)
        idx = np.argsort(sim * -1)[(page - 1) * page_size:page * page_size]


        dim = len(sres.query_vector)
        vector_column = f"q_{dim}_vec"
        zero_vector = [0.0] * dim
        if doc_ids:
            similarity_threshold = 0
            page_size = 30
        for i in idx:
            if sim[i] < similarity_threshold:
                break
            if len(ranks["chunks"]) >= page_size:
                if aggs:
                    continue
                break
            id = sres.ids[i]
            chunk = sres.field[id]
            dnm = chunk.get("docnm_kwd", "")
            did = chunk.get("doc_id", "")
            position_int = chunk.get("position_int", [])
            d = {
                "chunk_id": id,
                "content_ltks": chunk["content_ltks"],
                "content_with_weight": chunk["content_with_weight"],
                "doc_id": did,
                "docnm_kwd": dnm,
                "kb_id": chunk["kb_id"],
                "important_kwd": chunk.get("important_kwd", []),
                "image_id": chunk.get("img_id", ""),
                "similarity": sim[i],
                "vector_similarity": vsim[i],
                "term_similarity": tsim[i],
                "vector": chunk.get(vector_column, zero_vector),
                "positions": position_int,
            }
            if highlight and sres.highlight:
                if id in sres.highlight:
                    d["highlight"] = rmSpace(sres.highlight[id])
                else:
                    d["highlight"] = d["content_with_weight"]
            ranks["chunks"].append(d)
            if dnm not in ranks["doc_aggs"]:
                ranks["doc_aggs"][dnm] = {"doc_id": did, "count": 0}
            ranks["doc_aggs"][dnm]["count"] += 1
        ranks["doc_aggs"] = [{"doc_name": k,
                              "doc_id": v["doc_id"],
                              "count": v["count"]} for k,
                                                       v in sorted(ranks["doc_aggs"].items(),
                                                                   key=lambda x: x[1]["count"] * -1)]
        ranks["chunks"] = ranks["chunks"][:page_size]

        return ranks

    def sql_retrieval(self, sql, fetch_size=128, format="json"):
        tbl = self.dataStore.sql(sql, fetch_size, format)
        return tbl

    def chunk_list(self, doc_id: str, tenant_id: str,
                   kb_ids: list[str], max_count=1024,
                   offset=0,
                   fields=["docnm_kwd", "content_with_weight", "img_id"]):
        condition = {"doc_id": doc_id}
        res = []
        bs = 128
        for p in range(offset, max_count, bs):
            es_res = self.dataStore.search(fields, [], condition, [], OrderByExpr(), p, bs, index_name(tenant_id),
                                           kb_ids)
            dict_chunks = self.dataStore.getFields(es_res, fields)
            for id, doc in dict_chunks.items():
                doc["id"] = id
            if dict_chunks:
                res.extend(dict_chunks.values())
            if len(dict_chunks.values()) < bs:
                break
        return res

    def all_tags(self, tenant_id: str, kb_ids: list[str], S=1000):
        if not self.dataStore.indexExist(index_name(tenant_id), kb_ids[0]):
            return []
        res = self.dataStore.search([], [], {}, [], OrderByExpr(), 0, 0, index_name(tenant_id), kb_ids, ["tag_kwd"])
        return self.dataStore.getAggregation(res, "tag_kwd")

    def all_tags_in_portion(self, tenant_id: str, kb_ids: list[str], S=1000):
        res = self.dataStore.search([], [], {}, [], OrderByExpr(), 0, 0, index_name(tenant_id), kb_ids, ["tag_kwd"])
        res = self.dataStore.getAggregation(res, "tag_kwd")
        total = np.sum([c for _, c in res])
        return {t: (c + 1) / (total + S) for t, c in res}

    def tag_content(self, tenant_id: str, kb_ids: list[str], doc, all_tags, topn_tags=3, keywords_topn=30, S=1000):
        idx_nm = index_name(tenant_id)
        match_txt = self.qryr.paragraph(doc["title_tks"] + " " + doc["content_ltks"], doc.get("important_kwd", []), keywords_topn)
        res = self.dataStore.search([], [], {}, [match_txt], OrderByExpr(), 0, 0, idx_nm, kb_ids, ["tag_kwd"])
        aggs = self.dataStore.getAggregation(res, "tag_kwd")
        if not aggs:
            return False
        cnt = np.sum([c for _, c in aggs])
        tag_fea = sorted([(a, round(0.1*(c + 1) / (cnt + S) / max(1e-6, all_tags.get(a, 0.0001)))) for a, c in aggs],
                         key=lambda x: x[1] * -1)[:topn_tags]
        doc[TAG_FLD] = {a.replace(".", "_"): c for a, c in tag_fea if c > 0}
        return True

    def tag_query(self, question: str, tenant_ids: str | list[str], kb_ids: list[str], all_tags, topn_tags=3, S=1000):
        if isinstance(tenant_ids, str):
            idx_nms = index_name(tenant_ids)
        else:
            idx_nms = [index_name(tid) for tid in tenant_ids]
        match_txt, _ = self.qryr.question(question, min_match=0.0)
        res = self.dataStore.search([], [], {}, [match_txt], OrderByExpr(), 0, 0, idx_nms, kb_ids, ["tag_kwd"])
        aggs = self.dataStore.getAggregation(res, "tag_kwd")
        if not aggs:
            return {}
        cnt = np.sum([c for _, c in aggs])
        tag_fea = sorted([(a, round(0.1*(c + 1) / (cnt + S) / max(1e-6, all_tags.get(a, 0.0001)))) for a, c in aggs],
                         key=lambda x: x[1] * -1)[:topn_tags]
        return {a.replace(".", "_"): max(1, c) for a, c in tag_fea}<|MERGE_RESOLUTION|>--- conflicted
+++ resolved
@@ -365,22 +365,11 @@
                            kb_ids, embd_mdl, highlight, rank_feature=rank_feature)
         ranks["total"] = sres.total
 
-<<<<<<< HEAD
-        if page <= RERANK_PAGE_LIMIT:
-            if rerank_mdl and sres.total > 0:
-                sim, tsim, vsim = self.rerank_by_model(rerank_mdl,
-                    sres, question, 1 - vector_similarity_weight, vector_similarity_weight)
-            else:
-                sim, tsim, vsim = self.rerank(
-                    sres, question, 1 - vector_similarity_weight, vector_similarity_weight)
-            idx = np.argsort(sim * -1)[(page-1)*page_size:page*page_size]
-=======
         if rerank_mdl and sres.total > 0:
             sim, tsim, vsim = self.rerank_by_model(rerank_mdl,
                                                    sres, question, 1 - vector_similarity_weight,
                                                    vector_similarity_weight,
                                                    rank_feature=rank_feature)
->>>>>>> 8fb5edd9
         else:
             sim, tsim, vsim = self.rerank(
                 sres, question, 1 - vector_similarity_weight, vector_similarity_weight,

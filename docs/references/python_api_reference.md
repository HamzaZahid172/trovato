---
sidebar_position: 2
slug: /python_api_reference
---

# Python API

<<<<<<< HEAD
A complete reference for Trovato's Python APIs. Before proceeding, please ensure you [have your Trovato API key ready for authentication](https://trovato.ai/docs/dev/acquire_trovato_api_key).
=======
A complete reference for RAGFlow's Python APIs. Before proceeding, please ensure you [have your RAGFlow API key ready for authentication](../guides/models/llm_api_key_setup.md).
>>>>>>> 8fb5edd9

:::tip NOTE
Run the following command to download the Python SDK:

```bash
pip install trovato-sdk
```

:::

---

## ERROR CODES

---

| Code | Message              | Description                 |
|------|----------------------|-----------------------------|
| 400  | Bad Request          | Invalid request parameters  |
| 401  | Unauthorized         | Unauthorized access         |
| 403  | Forbidden            | Access denied               |
| 404  | Not Found            | Resource not found          |
| 500  | Internal Server Error| Server internal error       |
| 1001 | Invalid Chunk ID     | Invalid Chunk ID            |
| 1002 | Chunk Update Failed  | Chunk update failed         |

---

## OpenAI-Compatible API

---

### Create chat completion

Creates a model response for the given historical chat conversation via OpenAI's API.

#### Parameters

##### model: `str`, *Required*

The model used to generate the response. The server will parse this automatically, so you can set it to any value for now.

##### messages: `list[object]`, *Required*

A list of historical chat messages used to generate the response. This must contain at least one message with the `user` role.

##### stream: `boolean`

Whether to receive the response as a stream. Set this to `false` explicitly if you prefer to receive the entire response in one go instead of as a stream.

#### Returns

- Success: Response [message](https://platform.openai.com/docs/api-reference/chat/create) like OpenAI
- Failure: `Exception`

#### Examples

```python
from openai import OpenAI

model = "model"
client = OpenAI(api_key="ragflow-api-key", base_url=f"http://ragflow_address/api/v1/chats_openai/<chat_id>")

completion = client.chat.completions.create(
    model=model,
    messages=[
        {"role": "system", "content": "You are a helpful assistant."},
        {"role": "user", "content": "Who are you?"},
    ],
    stream=True
)

stream = True
if stream:
    for chunk in completion:
        print(chunk)
else:
    print(completion.choices[0].message.content)
```

## DATASET MANAGEMENT

---

### Create dataset

```python
trovato.create_dataset(
    name: str,
    avatar: str = "",
    description: str = "",
<<<<<<< HEAD
    embedding_model: str = "BAAI/bge-en-v1.5",
    language: str = "English",
=======
    embedding_model: str = "BAAI/bge-large-zh-v1.5",
>>>>>>> 8fb5edd9
    permission: str = "me", 
    chunk_method: str = "naive",
    parser_config: DataSet.ParserConfig = None
) -> DataSet
```

Creates a dataset.

#### Parameters

##### name: `str`, *Required*

The unique name of the dataset to create. It must adhere to the following requirements:

- Maximum 65,535 characters.
- Case-insensitive.

##### avatar: `str`

Base64 encoding of the avatar. Defaults to `""`

##### description: `str`

A brief description of the dataset to create. Defaults to `""`.


##### permission

Specifies who can access the dataset to create. Available options:  

- `"me"`: (Default) Only you can manage the dataset.
- `"team"`: All team members can manage the dataset.

##### chunk_method, `str`

The chunking method of the dataset to create. Available options:

- `"naive"`: General (default)
- `"manual`: Manual
- `"qa"`: Q&A
- `"table"`: Table
- `"paper"`: Paper
- `"book"`: Book
- `"laws"`: Laws
- `"presentation"`: Presentation
- `"picture"`: Picture
- `"one"`: One
- `"knowledge_graph"`: Knowledge Graph  
  Ensure your LLM is properly configured on the **Settings** page before selecting this. Please also note that Knowledge Graph consumes a large number of Tokens!
- `"email"`: Email

##### parser_config

The parser configuration of the dataset. A `ParserConfig` object's attributes vary based on the selected `chunk_method`:

- `chunk_method`=`"naive"`:  
  `{"chunk_token_num":128,"delimiter":"\\n","html4excel":False,"layout_recognize":True,"raptor":{"user_raptor":False}}`.
- `chunk_method`=`"qa"`:  
  `{"raptor": {"user_raptor": False}}`
- `chunk_method`=`"manuel"`:  
  `{"raptor": {"user_raptor": False}}`
- `chunk_method`=`"table"`:  
  `None`
- `chunk_method`=`"paper"`:  
  `{"raptor": {"user_raptor": False}}`
- `chunk_method`=`"book"`:  
  `{"raptor": {"user_raptor": False}}`
- `chunk_method`=`"laws"`:  
  `{"raptor": {"user_raptor": False}}`
- `chunk_method`=`"picture"`:  
  `None`
- `chunk_method`=`"presentation"`:  
  `{"raptor": {"user_raptor": False}}`
- `chunk_method`=`"one"`:  
  `None`
- `chunk_method`=`"knowledge-graph"`:  
  `{"chunk_token_num":128,"delimiter":"\\n","entity_types":["organization","person","location","event","time"]}`
- `chunk_method`=`"email"`:  
  `None`

#### Returns

- Success: A `dataset` object.
- Failure: `Exception`

#### Examples

```python
from trovato_sdk import trovato

rag_object = trovato(api_key="<YOUR_API_KEY>", base_url="http://<YOUR_BASE_URL>:9380")
dataset = rag_object.create_dataset(name="kb_1")
```

---

### Delete datasets

```python
trovato.delete_datasets(ids: list[str] = None)
```

Deletes datasets by ID.

#### Parameters

##### ids: `list[str]`, *Required*

The IDs of the datasets to delete. Defaults to `None`. If it is not specified, all datasets will be deleted.

#### Returns

- Success: No value is returned.
- Failure: `Exception`

#### Examples

```python
rag_object.delete_datasets(ids=["id_1","id_2"])
```

---

### List datasets

```python
trovato.list_datasets(
    page: int = 1, 
    page_size: int = 30, 
    orderby: str = "create_time", 
    desc: bool = True,
    id: str = None,
    name: str = None
) -> list[DataSet]
```

Lists datasets.

#### Parameters

##### page: `int`

Specifies the page on which the datasets will be displayed. Defaults to `1`.

##### page_size: `int`

The number of datasets on each page. Defaults to `30`.

##### orderby: `str`

The field by which datasets should be sorted. Available options:

- `"create_time"` (default)
- `"update_time"`

##### desc: `bool`

Indicates whether the retrieved datasets should be sorted in descending order. Defaults to `True`.

##### id: `str`

The ID of the dataset to retrieve. Defaults to `None`.

##### name: `str`

The name of the dataset to retrieve. Defaults to `None`.

#### Returns

- Success: A list of `DataSet` objects.
- Failure: `Exception`.

#### Examples

##### List all datasets

```python
for dataset in rag_object.list_datasets():
    print(dataset)
```

##### Retrieve a dataset by ID

```python
dataset = rag_object.list_datasets(id = "id_1")
print(dataset[0])
```

---

### Update dataset

```python
DataSet.update(update_message: dict)
```

Updates configurations for the current dataset.

#### Parameters

##### update_message: `dict[str, str|int]`, *Required*

A dictionary representing the attributes to update, with the following keys:

- `"name"`: `str` The revised name of the dataset.
- `"embedding_model"`: `str` The updated embedding model name.
  - Ensure that `"chunk_count"` is `0` before updating `"embedding_model"`.
- `"chunk_method"`: `str` The chunking method for the dataset. Available options:
  - `"naive"`: General
  - `"manual`: Manual
  - `"qa"`: Q&A
  - `"table"`: Table
  - `"paper"`: Paper
  - `"book"`: Book
  - `"laws"`: Laws
  - `"presentation"`: Presentation
  - `"picture"`: Picture
  - `"one"`: One
  - `"email"`: Email

#### Returns

- Success: No value is returned.
- Failure: `Exception`

#### Examples

```python
from trovato_sdk import trovato

rag_object = trovato(api_key="<YOUR_API_KEY>", base_url="http://<YOUR_BASE_URL>:9380")
dataset = rag_object.list_datasets(name="kb_name")
dataset = dataset[0]
dataset.update({"embedding_model":"BAAI/bge-zh-v1.5", "chunk_method":"manual"})
```

---

## FILE MANAGEMENT WITHIN DATASET

---

### Upload documents

```python
DataSet.upload_documents(document_list: list[dict])
```

Uploads documents to the current dataset.

#### Parameters

##### document_list: `list[dict]`, *Required*

A list of dictionaries representing the documents to upload, each containing the following keys:

- `"display_name"`: (Optional) The file name to display in the dataset.  
- `"blob"`: (Optional) The binary content of the file to upload.

#### Returns

- Success: No value is returned.
- Failure: `Exception`

#### Examples

```python
dataset = rag_object.create_dataset(name="kb_name")
dataset.upload_documents([{"display_name": "1.txt", "blob": "<BINARY_CONTENT_OF_THE_DOC>"}, {"display_name": "2.pdf", "blob": "<BINARY_CONTENT_OF_THE_DOC>"}])
```

---

### Update document

```python
Document.update(update_message:dict)
```

Updates configurations for the current document.

#### Parameters

##### update_message: `dict[str, str|dict[]]`, *Required*

A dictionary representing the attributes to update, with the following keys:

- `"display_name"`: `str` The name of the document to update.
- `"meta_fields"`: `dict[str, Any]` The meta fields of the document.
- `"chunk_method"`: `str` The parsing method to apply to the document.
  - `"naive"`: General
  - `"manual`: Manual
  - `"qa"`: Q&A
  - `"table"`: Table
  - `"paper"`: Paper
  - `"book"`: Book
  - `"laws"`: Laws
  - `"presentation"`: Presentation
  - `"picture"`: Picture
  - `"one"`: One
  - `"knowledge_graph"`: Knowledge Graph  
    Ensure your LLM is properly configured on the **Settings** page before selecting this. Please also note that Knowledge Graph consumes a large number of Tokens!
  - `"email"`: Email
- `"parser_config"`: `dict[str, Any]` The parsing configuration for the document. Its attributes vary based on the selected `"chunk_method"`:
  - `"chunk_method"`=`"naive"`:  
    `{"chunk_token_num":128,"delimiter":"\\n","html4excel":False,"layout_recognize":True,"raptor":{"user_raptor":False}}`.
  - `chunk_method`=`"qa"`:  
    `{"raptor": {"user_raptor": False}}`
  - `chunk_method`=`"manuel"`:  
    `{"raptor": {"user_raptor": False}}`
  - `chunk_method`=`"table"`:  
    `None`
  - `chunk_method`=`"paper"`:  
    `{"raptor": {"user_raptor": False}}`
  - `chunk_method`=`"book"`:  
    `{"raptor": {"user_raptor": False}}`
  - `chunk_method`=`"laws"`:  
    `{"raptor": {"user_raptor": False}}`
  - `chunk_method`=`"presentation"`:  
    `{"raptor": {"user_raptor": False}}`
  - `chunk_method`=`"picture"`:  
    `None`
  - `chunk_method`=`"one"`:  
    `None`
  - `chunk_method`=`"knowledge-graph"`:  
    `{"chunk_token_num":128,"delimiter":"\\n","entity_types":["organization","person","location","event","time"]}`
  - `chunk_method`=`"email"`:  
    `None`

#### Returns

- Success: No value is returned.
- Failure: `Exception`

#### Examples

```python
from trovato_sdk import trovato

rag_object = trovato(api_key="<YOUR_API_KEY>", base_url="http://<YOUR_BASE_URL>:9380")
dataset = rag_object.list_datasets(id='id')
dataset = dataset[0]
doc = dataset.list_documents(id="wdfxb5t547d")
doc = doc[0]
doc.update([{"parser_config": {"chunk_token_count": 256}}, {"chunk_method": "manual"}])
```

---

### Download document

```python
Document.download() -> bytes
```

Downloads the current document.

#### Returns

The downloaded document in bytes.

#### Examples

```python
from trovato_sdk import trovato

rag_object = trovato(api_key="<YOUR_API_KEY>", base_url="http://<YOUR_BASE_URL>:9380")
dataset = rag_object.list_datasets(id="id")
dataset = dataset[0]
doc = dataset.list_documents(id="wdfxb5t547d")
doc = doc[0]
open("~/trovato.txt", "wb+").write(doc.download())
print(doc)
```

---

### List documents

```python
Dataset.list_documents(id:str =None, keywords: str=None, page: int=1, page_size:int = 30, order_by:str = "create_time", desc: bool = True) -> list[Document]
```

Lists documents in the current dataset.

#### Parameters

##### id: `str`

The ID of the document to retrieve. Defaults to `None`.

##### keywords: `str`

The keywords used to match document titles. Defaults to `None`.

##### page: `int`

Specifies the page on which the documents will be displayed. Defaults to `1`.

##### page_size: `int`

The maximum number of documents on each page. Defaults to `30`.

##### orderby: `str`

The field by which documents should be sorted. Available options:

- `"create_time"` (default)
- `"update_time"`

##### desc: `bool`

Indicates whether the retrieved documents should be sorted in descending order. Defaults to `True`.

#### Returns

- Success: A list of `Document` objects.
- Failure: `Exception`.

A `Document` object contains the following attributes:

- `id`: The document ID. Defaults to `""`.
- `name`: The document name. Defaults to `""`.
- `thumbnail`: The thumbnail image of the document. Defaults to `None`.
- `dataset_id`: The dataset ID associated with the document. Defaults to `None`.
- `chunk_method` The chunk method name. Defaults to `"naive"`.
- `source_type`: The source type of the document. Defaults to `"local"`.
- `type`: Type or category of the document. Defaults to `""`. Reserved for future use.
- `created_by`: `str` The creator of the document. Defaults to `""`.
- `size`: `int` The document size in bytes. Defaults to `0`.
- `token_count`: `int` The number of tokens in the document. Defaults to `0`.
- `chunk_count`: `int` The number of chunks in the document. Defaults to `0`.
- `progress`: `float` The current processing progress as a percentage. Defaults to `0.0`.
- `progress_msg`: `str` A message indicating the current progress status. Defaults to `""`.
- `process_begin_at`: `datetime` The start time of document processing. Defaults to `None`.
- `process_duation`: `float` Duration of the processing in seconds. Defaults to `0.0`.
- `run`: `str` The document's processing status:
  - `"UNSTART"`  (default)
  - `"RUNNING"`
  - `"CANCEL"`
  - `"DONE"`
  - `"FAIL"`
- `status`: `str` Reserved for future use.
- `parser_config`: `ParserConfig` Configuration object for the parser. Its attributes vary based on the selected `chunk_method`:
  - `chunk_method`=`"naive"`:  
    `{"chunk_token_num":128,"delimiter":"\\n","html4excel":False,"layout_recognize":True,"raptor":{"user_raptor":False}}`.
  - `chunk_method`=`"qa"`:  
    `{"raptor": {"user_raptor": False}}`
  - `chunk_method`=`"manuel"`:  
    `{"raptor": {"user_raptor": False}}`
  - `chunk_method`=`"table"`:  
    `None`
  - `chunk_method`=`"paper"`:  
    `{"raptor": {"user_raptor": False}}`
  - `chunk_method`=`"book"`:  
    `{"raptor": {"user_raptor": False}}`
  - `chunk_method`=`"laws"`:  
    `{"raptor": {"user_raptor": False}}`
  - `chunk_method`=`"presentation"`:  
    `{"raptor": {"user_raptor": False}}`
  - `chunk_method`=`"picure"`:  
    `None`
  - `chunk_method`=`"one"`:  
    `None`
  - `chunk_method`=`"knowledge-graph"`:  
    `{"chunk_token_num":128,"delimiter": "\\n","entity_types":["organization","person","location","event","time"]}`
  - `chunk_method`=`"email"`:  
    `None`

#### Examples

```python
from trovato_sdk import trovato

rag_object = trovato(api_key="<YOUR_API_KEY>", base_url="http://<YOUR_BASE_URL>:9380")
dataset = rag_object.create_dataset(name="kb_1")

filename1 = "~/trovato.txt"
blob = open(filename1 , "rb").read()
dataset.upload_documents([{"name":filename1,"blob":blob}])
for doc in dataset.list_documents(keywords="rag", page=0, page_size=12):
    print(doc)
```

---

### Delete documents

```python
DataSet.delete_documents(ids: list[str] = None)
```

Deletes documents by ID.

#### Parameters

##### ids: `list[list]`

The IDs of the documents to delete. Defaults to `None`. If it is not specified, all documents in the dataset will be deleted.

#### Returns

- Success: No value is returned.
- Failure: `Exception`

#### Examples

```python
from trovato_sdk import trovato

rag_object = trovato(api_key="<YOUR_API_KEY>", base_url="http://<YOUR_BASE_URL>:9380")
dataset = rag_object.list_datasets(name="kb_1")
dataset = dataset[0]
dataset.delete_documents(ids=["id_1","id_2"])
```

---

### Parse documents

```python
DataSet.async_parse_documents(document_ids:list[str]) -> None
```

Parses documents in the current dataset.

#### Parameters

##### document_ids: `list[str]`, *Required*

The IDs of the documents to parse.

#### Returns

- Success: No value is returned.
- Failure: `Exception`

#### Examples

```python
rag_object = trovato(api_key="<YOUR_API_KEY>", base_url="http://<YOUR_BASE_URL>:9380")
dataset = rag_object.create_dataset(name="dataset_name")
documents = [
    {'display_name': 'test1.txt', 'blob': open('./test_data/test1.txt',"rb").read()},
    {'display_name': 'test2.txt', 'blob': open('./test_data/test2.txt',"rb").read()},
    {'display_name': 'test3.txt', 'blob': open('./test_data/test3.txt',"rb").read()}
]
dataset.upload_documents(documents)
documents = dataset.list_documents(keywords="test")
ids = []
for document in documents:
    ids.append(document.id)
dataset.async_parse_documents(ids)
print("Async bulk parsing initiated.")
```

---

### Stop parsing documents

```python
DataSet.async_cancel_parse_documents(document_ids:list[str])-> None
```

Stops parsing specified documents.

#### Parameters

##### document_ids: `list[str]`, *Required*

The IDs of the documents for which parsing should be stopped.

#### Returns

- Success: No value is returned.
- Failure: `Exception`

#### Examples

```python
rag_object = trovato(api_key="<YOUR_API_KEY>", base_url="http://<YOUR_BASE_URL>:9380")
dataset = rag_object.create_dataset(name="dataset_name")
documents = [
    {'display_name': 'test1.txt', 'blob': open('./test_data/test1.txt',"rb").read()},
    {'display_name': 'test2.txt', 'blob': open('./test_data/test2.txt',"rb").read()},
    {'display_name': 'test3.txt', 'blob': open('./test_data/test3.txt',"rb").read()}
]
dataset.upload_documents(documents)
documents = dataset.list_documents(keywords="test")
ids = []
for document in documents:
    ids.append(document.id)
dataset.async_parse_documents(ids)
print("Async bulk parsing initiated.")
dataset.async_cancel_parse_documents(ids)
print("Async bulk parsing cancelled.")
```

---

## CHUNK MANAGEMENT WITHIN DATASET

---

### Add chunk

```python
Document.add_chunk(content:str, important_keywords:list[str] = []) -> Chunk
```

Adds a chunk to the current document.

#### Parameters

##### content: `str`, *Required*

The text content of the chunk.

##### important_keywords: `list[str]`

The key terms or phrases to tag with the chunk.

#### Returns

- Success: A `Chunk` object.
- Failure: `Exception`.

A `Chunk` object contains the following attributes:

- `id`: `str`: The chunk ID.
- `content`: `str` The text content of the chunk.
- `important_keywords`: `list[str]` A list of key terms or phrases tagged with the chunk.
- `create_time`: `str` The time when the chunk was created (added to the document).
- `create_timestamp`: `float` The timestamp representing the creation time of the chunk, expressed in seconds since January 1, 1970.
- `dataset_id`: `str` The ID of the associated dataset.
- `document_name`: `str` The name of the associated document.
- `document_id`: `str` The ID of the associated document.
- `available`: `bool` The chunk's availability status in the dataset. Value options:
  - `False`: Unavailable
  - `True`: Available (default)

#### Examples

```python
from trovato_sdk import trovato

<<<<<<< HEAD
rag_object = trovato(api_key="<YOUR_API_KEY>", base_url="http://<YOUR_BASE_URL>:9380")
dataset = rag_object.list_datasets(id="123")
dtaset = dataset[0]
=======
rag_object = RAGFlow(api_key="<YOUR_API_KEY>", base_url="http://<YOUR_BASE_URL>:9380")
datasets = rag_object.list_datasets(id="123")
dataset = datasets[0]
>>>>>>> 8fb5edd9
doc = dataset.list_documents(id="wdfxb5t547d")
doc = doc[0]
chunk = doc.add_chunk(content="xxxxxxx")
```

---

### List chunks

```python
Document.list_chunks(keywords: str = None, page: int = 1, page_size: int = 30, id : str = None) -> list[Chunk]
```

Lists chunks in the current document.

#### Parameters

##### keywords: `str`

The keywords used to match chunk content. Defaults to `None`

##### page: `int`

Specifies the page on which the chunks will be displayed. Defaults to `1`.

##### page_size: `int`

The maximum number of chunks on each page. Defaults to `30`.

##### id: `str`

The ID of the chunk to retrieve. Default: `None`

#### Returns

- Success: A list of `Chunk` objects.
- Failure: `Exception`.

#### Examples

```python
from trovato_sdk import trovato

rag_object = trovato(api_key="<YOUR_API_KEY>", base_url="http://<YOUR_BASE_URL>:9380")
dataset = rag_object.list_datasets("123")
dataset = dataset[0]
docs = dataset.list_documents(keywords="test", page=1, page_size=12)
for chunk in docs[0].list_chunks(keywords="rag", page=0, page_size=12):
    print(chunk)
```

---

### Delete chunks

```python
Document.delete_chunks(chunk_ids: list[str])
```

Deletes chunks by ID.

#### Parameters

##### chunk_ids: `list[str]`

The IDs of the chunks to delete. Defaults to `None`. If it is not specified, all chunks of the current document will be deleted.

#### Returns

- Success: No value is returned.
- Failure: `Exception`

#### Examples

```python
from trovato_sdk import trovato

rag_object = trovato(api_key="<YOUR_API_KEY>", base_url="http://<YOUR_BASE_URL>:9380")
dataset = rag_object.list_datasets(id="123")
dataset = dataset[0]
doc = dataset.list_documents(id="wdfxb5t547d")
doc = doc[0]
chunk = doc.add_chunk(content="xxxxxxx")
doc.delete_chunks(["id_1","id_2"])
```

---

### Update chunk

```python
Chunk.update(update_message: dict)
```

Updates content or configurations for the current chunk.

#### Parameters

##### update_message: `dict[str, str|list[str]|int]` *Required*

A dictionary representing the attributes to update, with the following keys:

- `"content"`: `str` The text content of the chunk.
- `"important_keywords"`: `list[str]` A list of key terms or phrases to tag with the chunk.
- `"available"`: `bool` The chunk's availability status in the dataset. Value options:
  - `False`: Unavailable
  - `True`: Available (default)

#### Returns

- Success: No value is returned.
- Failure: `Exception`

#### Examples

```python
from trovato_sdk import trovato

rag_object = trovato(api_key="<YOUR_API_KEY>", base_url="http://<YOUR_BASE_URL>:9380")
dataset = rag_object.list_datasets(id="123")
dataset = dataset[0]
doc = dataset.list_documents(id="wdfxb5t547d")
doc = doc[0]
chunk = doc.add_chunk(content="xxxxxxx")
chunk.update({"content":"sdfx..."})
```

---

### Retrieve chunks

```python
trovato.retrieve(question:str="", dataset_ids:list[str]=None, document_ids=list[str]=None, page:int=1, page_size:int=30, similarity_threshold:float=0.2, vector_similarity_weight:float=0.3, top_k:int=1024,rerank_id:str=None,keyword:bool=False,higlight:bool=False) -> list[Chunk]
```

Retrieves chunks from specified datasets.

#### Parameters

##### question: `str`, *Required*

The user query or query keywords. Defaults to `""`.

##### dataset_ids: `list[str]`, *Required*

The IDs of the datasets to search. Defaults to `None`. 

##### document_ids: `list[str]`

The IDs of the documents to search. Defaults to `None`. You must ensure all selected documents use the same embedding model. Otherwise, an error will occur. 

##### page: `int`

The starting index for the documents to retrieve. Defaults to `1`.

##### page_size: `int`

The maximum number of chunks to retrieve. Defaults to `30`.

##### Similarity_threshold: `float`

The minimum similarity score. Defaults to `0.2`.

##### vector_similarity_weight: `float`

The weight of vector cosine similarity. Defaults to `0.3`. If x represents the vector cosine similarity, then (1 - x) is the term similarity weight.

##### top_k: `int`

The number of chunks engaged in vector cosine computation. Defaults to `1024`.

##### rerank_id: `str`

The ID of the rerank model. Defaults to `None`.

##### keyword: `bool`

Indicates whether to enable keyword-based matching:

- `True`: Enable keyword-based matching.
- `False`: Disable keyword-based matching (default).

##### highlight: `bool`

Specifies whether to enable highlighting of matched terms in the results:

- `True`: Enable highlighting of matched terms.
- `False`: Disable highlighting of matched terms (default).

#### Returns

- Success: A list of `Chunk` objects representing the document chunks.
- Failure: `Exception`

#### Examples

```python
from trovato_sdk import trovato

rag_object = trovato(api_key="<YOUR_API_KEY>", base_url="http://<YOUR_BASE_URL>:9380")
dataset = rag_object.list_datasets(name="trovato")
dataset = dataset[0]
<<<<<<< HEAD
name = 'trovato_test.txt'
path = './test_data/trovato_test.txt'
rag_object.create_document(dataset, name=name, blob=open(path, "rb").read())
doc = dataset.list_documents(name=name)
doc = doc[0]
dataset.async_parse_documents([doc.id])
for c in rag_object.retrieve(question="What's trovato?", 
             dataset_ids=[dataset.id], document_ids=[doc.id], 
             page=1, page_size=30, similarity_threshold=0.2, 
             vector_similarity_weight=0.3,
             top_k=1024
             ):
    print(c)
=======
name = 'ragflow_test.txt'
path = './test_data/ragflow_test.txt'
documents =[{"display_name":"test_retrieve_chunks.txt","blob":open(path, "rb").read()}]
docs = dataset.upload_documents(documents)
doc = docs[0]
doc.add_chunk(content="This is a chunk addition test")
for c in rag_object.retrieve(dataset_ids=[dataset.id],document_ids=[doc.id]):
  print(c)
>>>>>>> 8fb5edd9
```

---

## CHAT ASSISTANT MANAGEMENT

---

### Create chat assistant

```python
trovato.create_chat(
    name: str, 
    avatar: str = "", 
    dataset_ids: list[str] = [], 
    llm: Chat.LLM = None, 
    prompt: Chat.Prompt = None
) -> Chat
```

Creates a chat assistant.

#### Parameters

##### name: `str`, *Required*

The name of the chat assistant.

##### avatar: `str`

Base64 encoding of the avatar. Defaults to `""`.

##### dataset_ids: `list[str]`

The IDs of the associated datasets. Defaults to `[""]`.

##### llm: `Chat.LLM`

The LLM settings for the chat assistant to create. Defaults to `None`. When the value is `None`, a dictionary with the following values will be generated as the default. An `LLM` object contains the following attributes:

- `model_name`: `str`  
  The chat model name. If it is `None`, the user's default chat model will be used.  
- `temperature`: `float`  
  Controls the randomness of the model's predictions. A lower temperature results in more conservative responses, while a higher temperature yields more creative and diverse responses. Defaults to `0.1`.  
- `top_p`: `float`  
  Also known as “nucleus sampling”, this parameter sets a threshold to select a smaller set of words to sample from. It focuses on the most likely words, cutting off the less probable ones. Defaults to `0.3`  
- `presence_penalty`: `float`  
  This discourages the model from repeating the same information by penalizing words that have already appeared in the conversation. Defaults to `0.2`.
- `frequency penalty`: `float`  
  Similar to the presence penalty, this reduces the model’s tendency to repeat the same words frequently. Defaults to `0.7`.

##### prompt: `Chat.Prompt`

Instructions for the LLM to follow.  A `Prompt` object contains the following attributes:

- `similarity_threshold`: `float` trovato employs either a combination of weighted keyword similarity and weighted vector cosine similarity, or a combination of weighted keyword similarity and weighted reranking score during retrieval. If a similarity score falls below this threshold, the corresponding chunk will be excluded from the results. The default value is `0.2`.
- `keywords_similarity_weight`: `float` This argument sets the weight of keyword similarity in the hybrid similarity score with vector cosine similarity or reranking model similarity. By adjusting this weight, you can control the influence of keyword similarity in relation to other similarity measures. The default value is `0.7`.
- `top_n`: `int` This argument specifies the number of top chunks with similarity scores above the `similarity_threshold` that are fed to the LLM. The LLM will *only* access these 'top N' chunks.  The default value is `8`.
- `variables`: `list[dict[]]` This argument lists the variables to use in the 'System' field of **Chat Configurations**. Note that:
  - `knowledge` is a reserved variable, which represents the retrieved chunks.
  - All the variables in 'System' should be curly bracketed.
  - The default value is `[{"key": "knowledge", "optional": True}]`.
- `rerank_model`: `str` If it is not specified, vector cosine similarity will be used; otherwise, reranking score will be used. Defaults to `""`.
- `top_k`: `int` Refers to the process of reordering or selecting the top-k items from a list or set based on a specific ranking criterion. Default to 1024.
- `empty_response`: `str` If nothing is retrieved in the dataset for the user's question, this will be used as the response. To allow the LLM to improvise when nothing is found, leave this blank. Defaults to `None`.
- `opener`: `str` The opening greeting for the user. Defaults to `"Hi! I am your assistant, can I help you?"`.
- `show_quote`: `bool` Indicates whether the source of text should be displayed. Defaults to `True`.
- `prompt`: `str` The prompt content.

#### Returns

- Success: A `Chat` object representing the chat assistant.
- Failure: `Exception`

#### Examples

```python
from trovato_sdk import trovato

rag_object = trovato(api_key="<YOUR_API_KEY>", base_url="http://<YOUR_BASE_URL>:9380")
datasets = rag_object.list_datasets(name="kb_1")
dataset_ids = []
for dataset in datasets:
    dataset_ids.append(dataset.id)
assistant = rag_object.create_chat("Miss R", dataset_ids=dataset_ids)
```

---

### Update chat assistant

```python
Chat.update(update_message: dict)
```

Updates configurations for the current chat assistant.

#### Parameters

##### update_message: `dict[str, str|list[str]|dict[]]`, *Required*

A dictionary representing the attributes to update, with the following keys:

- `"name"`: `str` The revised name of the chat assistant.
- `"avatar"`: `str` Base64 encoding of the avatar. Defaults to `""`
- `"dataset_ids"`: `list[str]` The datasets to update.
- `"llm"`: `dict` The LLM settings:
  - `"model_name"`, `str` The chat model name.
  - `"temperature"`, `float` Controls the randomness of the model's predictions. A lower temperature results in more conservative responses, while a higher temperature yields more creative and diverse responses.  
  - `"top_p"`, `float` Also known as “nucleus sampling”, this parameter sets a threshold to select a smaller set of words to sample from.  
  - `"presence_penalty"`, `float` This discourages the model from repeating the same information by penalizing words that have appeared in the conversation.
  - `"frequency penalty"`, `float` Similar to presence penalty, this reduces the model’s tendency to repeat the same words.
- `"prompt"` : Instructions for the LLM to follow.
  - `"similarity_threshold"`: `float` trovato employs either a combination of weighted keyword similarity and weighted vector cosine similarity, or a combination of weighted keyword similarity and weighted rerank score during retrieval. This argument sets the threshold for similarities between the user query and chunks. If a similarity score falls below this threshold, the corresponding chunk will be excluded from the results. The default value is `0.2`.
  - `"keywords_similarity_weight"`: `float` This argument sets the weight of keyword similarity in the hybrid similarity score with vector cosine similarity or reranking model similarity. By adjusting this weight, you can control the influence of keyword similarity in relation to other similarity measures. The default value is `0.7`.
  - `"top_n"`: `int` This argument specifies the number of top chunks with similarity scores above the `similarity_threshold` that are fed to the LLM. The LLM will *only* access these 'top N' chunks.  The default value is `8`.
  - `"variables"`: `list[dict[]]`  This argument lists the variables to use in the 'System' field of **Chat Configurations**. Note that:
    - `knowledge` is a reserved variable, which represents the retrieved chunks.
    - All the variables in 'System' should be curly bracketed.
    - The default value is `[{"key": "knowledge", "optional": True}]`.
  - `"rerank_model"`: `str` If it is not specified, vector cosine similarity will be used; otherwise, reranking score will be used. Defaults to `""`.
  - `"empty_response"`: `str` If nothing is retrieved in the dataset for the user's question, this will be used as the response. To allow the LLM to improvise when nothing is retrieved, leave this blank. Defaults to `None`.
  - `"opener"`: `str` The opening greeting for the user. Defaults to `"Hi! I am your assistant, can I help you?"`.
  - `"show_quote`: `bool` Indicates whether the source of text should be displayed Defaults to `True`.
  - `"prompt"`: `str` The prompt content.

#### Returns

- Success: No value is returned.
- Failure: `Exception`

#### Examples

```python
from trovato_sdk import trovato

rag_object = trovato(api_key="<YOUR_API_KEY>", base_url="http://<YOUR_BASE_URL>:9380")
datasets = rag_object.list_datasets(name="kb_1")
dataset_id = datasets[0].id
assistant = rag_object.create_chat("Miss R", dataset_ids=[dataset_id])
assistant.update({"name": "Stefan", "llm": {"temperature": 0.8}, "prompt": {"top_n": 8}})
```

---

### Delete chat assistants

```python
trovato.delete_chats(ids: list[str] = None)
```

Deletes chat assistants by ID.

#### Parameters

##### ids: `list[str]`

The IDs of the chat assistants to delete. Defaults to `None`. If it is empty or not specified, all chat assistants in the system will be deleted.

#### Returns

- Success: No value is returned.
- Failure: `Exception`

#### Examples

```python
from trovato_sdk import trovato

rag_object = trovato(api_key="<YOUR_API_KEY>", base_url="http://<YOUR_BASE_URL>:9380")
rag_object.delete_chats(ids=["id_1","id_2"])
```

---

### List chat assistants

```python
trovato.list_chats(
    page: int = 1, 
    page_size: int = 30, 
    orderby: str = "create_time", 
    desc: bool = True,
    id: str = None,
    name: str = None
) -> list[Chat]
```

Lists chat assistants.

#### Parameters

##### page: `int`

Specifies the page on which the chat assistants will be displayed. Defaults to `1`.

##### page_size: `int`

The number of chat assistants on each page. Defaults to `30`.

##### orderby: `str`

The attribute by which the results are sorted. Available options:

- `"create_time"` (default)
- `"update_time"`

##### desc: `bool`

Indicates whether the retrieved chat assistants should be sorted in descending order. Defaults to `True`.

##### id: `str`  

The ID of the chat assistant to retrieve. Defaults to `None`.

##### name: `str`  

The name of the chat assistant to retrieve. Defaults to `None`.

#### Returns

- Success: A list of `Chat` objects.
- Failure: `Exception`.

#### Examples

```python
from trovato_sdk import trovato

rag_object = trovato(api_key="<YOUR_API_KEY>", base_url="http://<YOUR_BASE_URL>:9380")
for assistant in rag_object.list_chats():
    print(assistant)
```

---

## SESSION MANAGEMENT

---

### Create session with chat assistant

```python
Chat.create_session(name: str = "New session") -> Session
```

Creates a session with the current chat assistant.

#### Parameters

##### name: `str`

The name of the chat session to create.

#### Returns

- Success: A `Session` object containing the following attributes:
  - `id`: `str` The auto-generated unique identifier of the created session.
  - `name`: `str` The name of the created session.
  - `message`: `list[Message]` The opening message of the created session. Default: `[{"role": "assistant", "content": "Hi! I am your assistant，can I help you?"}]`
  - `chat_id`: `str` The ID of the associated chat assistant.
- Failure: `Exception`

#### Examples

```python
from trovato_sdk import trovato

rag_object = trovato(api_key="<YOUR_API_KEY>", base_url="http://<YOUR_BASE_URL>:9380")
assistant = rag_object.list_chats(name="Miss R")
assistant = assistant[0]
session = assistant.create_session()
```

---

### Update chat assistant's session

```python
Session.update(update_message: dict)
```

Updates the current session of the current chat assistant.

#### Parameters

##### update_message: `dict[str, Any]`, *Required*

A dictionary representing the attributes to update, with only one key:

- `"name"`: `str` The revised name of the session.

#### Returns

- Success: No value is returned.
- Failure: `Exception`

#### Examples

```python
from trovato_sdk import trovato

rag_object = trovato(api_key="<YOUR_API_KEY>", base_url="http://<YOUR_BASE_URL>:9380")
assistant = rag_object.list_chats(name="Miss R")
assistant = assistant[0]
session = assistant.create_session("session_name")
session.update({"name": "updated_name"})
```

---

### List chat assistant's sessions

```python
Chat.list_sessions(
    page: int = 1, 
    page_size: int = 30, 
    orderby: str = "create_time", 
    desc: bool = True,
    id: str = None,
    name: str = None
) -> list[Session]
```

Lists sessions associated with the current chat assistant.

#### Parameters

##### page: `int`

Specifies the page on which the sessions will be displayed. Defaults to `1`.

##### page_size: `int`

The number of sessions on each page. Defaults to `30`.

##### orderby: `str`

The field by which sessions should be sorted. Available options:

- `"create_time"` (default)
- `"update_time"`

##### desc: `bool`

Indicates whether the retrieved sessions should be sorted in descending order. Defaults to `True`.

##### id: `str`

The ID of the chat session to retrieve. Defaults to `None`.

##### name: `str`

The name of the chat session to retrieve. Defaults to `None`.

#### Returns

- Success: A list of `Session` objects associated with the current chat assistant.
- Failure: `Exception`.

#### Examples

```python
from trovato_sdk import trovato

rag_object = trovato(api_key="<YOUR_API_KEY>", base_url="http://<YOUR_BASE_URL>:9380")
assistant = rag_object.list_chats(name="Miss R")
assistant = assistant[0]
for session in assistant.list_sessions():
    print(session)
```

---

### Delete chat assistant's sessions

```python
Chat.delete_sessions(ids:list[str] = None)
```

Deletes sessions of the current chat assistant by ID.

#### Parameters

##### ids: `list[str]`

The IDs of the sessions to delete. Defaults to `None`. If it is not specified, all sessions associated with the current chat assistant will be deleted.

#### Returns

- Success: No value is returned.
- Failure: `Exception`

#### Examples

```python
from trovato_sdk import trovato

rag_object = trovato(api_key="<YOUR_API_KEY>", base_url="http://<YOUR_BASE_URL>:9380")
assistant = rag_object.list_chats(name="Miss R")
assistant = assistant[0]
assistant.delete_sessions(ids=["id_1","id_2"])
```

---

### Converse with chat assistant

```python
Session.ask(question: str = "", stream: bool = False, **kwargs) -> Optional[Message, iter[Message]]
```

Asks a specified chat assistant a question to start an AI-powered conversation.

:::tip NOTE
In streaming mode, not all responses include a reference, as this depends on the system's judgement.
:::

#### Parameters

##### question: `str`, *Required*

The question to start an AI-powered conversation. Default to `""`

##### stream: `bool`

Indicates whether to output responses in a streaming way:

- `True`: Enable streaming (default).
- `False`: Disable streaming.

##### **kwargs

The parameters in prompt(system).

#### Returns

- A `Message` object containing the response to the question if `stream` is set to `False`.
- An iterator containing multiple `message` objects (`iter[Message]`) if `stream` is set to `True`

The following shows the attributes of a `Message` object:

##### id: `str`

The auto-generated message ID.

##### content: `str`

The content of the message. Defaults to `"Hi! I am your assistant, can I help you?"`.

##### reference: `list[Chunk]`

A list of `Chunk` objects representing references to the message, each containing the following attributes:

- `id` `str`  
  The chunk ID.
- `content` `str`  
  The content of the chunk.
- `img_id` `str`  
  The ID of the snapshot of the chunk. Applicable only when the source of the chunk is an image, PPT, PPTX, or PDF file.
- `document_id` `str`  
  The ID of the referenced document.
- `document_name` `str`  
  The name of the referenced document.
- `position` `list[str]`  
  The location information of the chunk within the referenced document.
- `dataset_id` `str`  
  The ID of the dataset to which the referenced document belongs.
- `similarity` `float`  
  A composite similarity score of the chunk ranging from `0` to `1`, with a higher value indicating greater similarity. It is the weighted sum of `vector_similarity` and `term_similarity`.
- `vector_similarity` `float`  
  A vector similarity score of the chunk ranging from `0` to `1`, with a higher value indicating greater similarity between vector embeddings.
- `term_similarity` `float`  
  A keyword similarity score of the chunk ranging from `0` to `1`, with a higher value indicating greater similarity between keywords.

#### Examples

```python
from trovato_sdk import trovato

rag_object = trovato(api_key="<YOUR_API_KEY>", base_url="http://<YOUR_BASE_URL>:9380")
assistant = rag_object.list_chats(name="Miss R")
assistant = assistant[0]
session = assistant.create_session()    

print("\n==================== Miss R =====================\n")
print("Hello. What can I do for you?")

while True:
    question = input("\n==================== User =====================\n> ")
    print("\n==================== Miss R =====================\n")
    
    cont = ""
    for ans in session.ask(question, stream=True):
        print(ans.content[len(cont):], end='', flush=True)
        cont = ans.content
```

---

### Create session with agent

```python
Agent.create_session(**kwargs) -> Session
```

Creates a session with the current agent.

#### Parameters

<<<<<<< HEAD
##### id: `str`, *Required*

The id of agent

##### rag:`trovato object`

The trovato object

=======
>>>>>>> 8fb5edd9
##### **kwargs

The parameters in `begin` component.

#### Returns

- Success: A `Session` object containing the following attributes:
  - `id`: `str` The auto-generated unique identifier of the created session.
  - `message`: `list[Message]` The messages of the created session assistant. Default: `[{"role": "assistant", "content": "Hi! I am your assistant，can I help you?"}]`
  - `agent_id`: `str` The ID of the associated agent.
- Failure: `Exception`

#### Examples

```python
<<<<<<< HEAD
from trovato_sdk import trovato

rag_object = trovato(api_key="<YOUR_API_KEY>", base_url="http://<YOUR_BASE_URL>:9380")
AGENT_ID = "AGENT_ID"
session = create_session(AGENT_ID,rag_object)
=======
from ragflow_sdk import RAGFlow, Agent

rag_object = RAGFlow(api_key="<YOUR_API_KEY>", base_url="http://<YOUR_BASE_URL>:9380")
agent_id = "AGENT_ID"
agent = rag_object.list_agents(id = agent_id)[0]
session = agent.create_session()
>>>>>>> 8fb5edd9
```

---

### Converse with agent

```python
Session.ask(question: str="", stream: bool = False) -> Optional[Message, iter[Message]]
```

Asks a specified agent a question to start an AI-powered conversation.

:::tip NOTE
In streaming mode, not all responses include a reference, as this depends on the system's judgement.
:::

#### Parameters

##### question: `str`

The question to start an AI-powered conversation. Ifthe **Begin** component takes parameters, a question is not required.

##### stream: `bool`

Indicates whether to output responses in a streaming way:

- `True`: Enable streaming (default).
- `False`: Disable streaming.

#### Returns

- A `Message` object containing the response to the question if `stream` is set to `False`
- An iterator containing multiple `message` objects (`iter[Message]`) if `stream` is set to `True`

The following shows the attributes of a `Message` object:

##### id: `str`

The auto-generated message ID.

##### content: `str`

The content of the message. Defaults to `"Hi! I am your assistant, can I help you?"`.

##### reference: `list[Chunk]`

A list of `Chunk` objects representing references to the message, each containing the following attributes:

- `id` `str`  
  The chunk ID.
- `content` `str`  
  The content of the chunk.
- `image_id` `str`  
  The ID of the snapshot of the chunk. Applicable only when the source of the chunk is an image, PPT, PPTX, or PDF file.
- `document_id` `str`  
  The ID of the referenced document.
- `document_name` `str`  
  The name of the referenced document.
- `position` `list[str]`  
  The location information of the chunk within the referenced document.
- `dataset_id` `str`  
  The ID of the dataset to which the referenced document belongs.
- `similarity` `float`  
  A composite similarity score of the chunk ranging from `0` to `1`, with a higher value indicating greater similarity. It is the weighted sum of `vector_similarity` and `term_similarity`.
- `vector_similarity` `float`  
  A vector similarity score of the chunk ranging from `0` to `1`, with a higher value indicating greater similarity between vector embeddings.
- `term_similarity` `float`  
  A keyword similarity score of the chunk ranging from `0` to `1`, with a higher value indicating greater similarity between keywords.

#### Examples

```python
<<<<<<< HEAD
from trovato_sdk import trovato,Agent
=======
from ragflow_sdk import RAGFlow, Agent
>>>>>>> 8fb5edd9

rag_object = trovato(api_key="<YOUR_API_KEY>", base_url="http://<YOUR_BASE_URL>:9380")
AGENT_id = "AGENT_ID"
agent = rag_object.list_agents(id = AGENT_id)[0]
session = agent.create_session()    

print("\n===== Miss R ====\n")
print("Hello. What can I do for you?")

while True:
    question = input("\n===== User ====\n> ")
    print("\n==== Miss R ====\n")
    
    cont = ""
    for ans in session.ask(question, stream=True):
        print(ans.content[len(cont):], end='', flush=True)
        cont = ans.content
```

---

### List agent sessions

```python
Agent.list_sessions(
    page: int = 1, 
    page_size: int = 30, 
    orderby: str = "update_time", 
    desc: bool = True,
    id: str = None
) -> List[Session]
```

Lists sessions associated with the current agent.

#### Parameters

##### page: `int`

Specifies the page on which the sessions will be displayed. Defaults to `1`.

##### page_size: `int`

The number of sessions on each page. Defaults to `30`.

##### orderby: `str`

The field by which sessions should be sorted. Available options:

- `"create_time"`
- `"update_time"`(default)

##### desc: `bool`

Indicates whether the retrieved sessions should be sorted in descending order. Defaults to `True`.

##### id: `str`

The ID of the agent session to retrieve. Defaults to `None`.

#### Returns

- Success: A list of `Session` objects associated with the current agent.
- Failure: `Exception`.

#### Examples

```python
from trovato_sdk import trovato

<<<<<<< HEAD
rag_object = trovato(api_key="<YOUR_API_KEY>", base_url="http://<YOUR_BASE_URL>:9380")
agent_id = "2710f2269b4611ef8fdf0242ac120006"
sessions=Agent.list_sessions(agent_id,rag_object)
=======
rag_object = RAGFlow(api_key="<YOUR_API_KEY>", base_url="http://<YOUR_BASE_URL>:9380")
AGENT_id = "AGENT_ID"
agent = rag_object.list_agents(id = AGENT_id)[0]
sessons = agent.list_sessions()
>>>>>>> 8fb5edd9
for session in sessions:
    print(session)
```
---
### Delete agent's sessions

```python
Agent.delete_sessions(ids: list[str] = None)
```

Deletes sessions of a agent by ID.

#### Parameters

##### ids: `list[str]`

The IDs of the sessions to delete. Defaults to `None`. If it is not specified, all sessions associated with the agent will be deleted.

#### Returns

- Success: No value is returned.
- Failure: `Exception`

#### Examples

```python
from ragflow_sdk import RAGFlow

rag_object = RAGFlow(api_key="<YOUR_API_KEY>", base_url="http://<YOUR_BASE_URL>:9380")
AGENT_id = "AGENT_ID"
agent = rag_object.list_agents(id = AGENT_id)[0]
agent.delete_sessions(ids=["id_1","id_2"])
```

---

## AGENT MANAGEMENT

---

### List agents

```python
trovato.list_agents(
    page: int = 1, 
    page_size: int = 30, 
    orderby: str = "create_time", 
    desc: bool = True,
    id: str = None,
    title: str = None
) -> List[Agent]
```

Lists agents.

#### Parameters

##### page: `int`

Specifies the page on which the agents will be displayed. Defaults to `1`.

##### page_size: `int`

The number of agents on each page. Defaults to `30`.

##### orderby: `str`

The attribute by which the results are sorted. Available options:

- `"create_time"` (default)
- `"update_time"`

##### desc: `bool`

Indicates whether the retrieved agents should be sorted in descending order. Defaults to `True`.

##### id: `str`  

The ID of the agent to retrieve. Defaults to `None`.

##### name: `str`  

The name of the agent to retrieve. Defaults to `None`.

#### Returns

- Success: A list of `Agent` objects.
- Failure: `Exception`.

#### Examples

```python
from trovato_sdk import trovato
rag_object = trovato(api_key="<YOUR_API_KEY>", base_url="http://<YOUR_BASE_URL>:9380")
for agent in rag_object.list_agents():
    print(agent)
```

---

<|MERGE_RESOLUTION|>--- conflicted
+++ resolved
@@ -5,11 +5,7 @@
 
 # Python API
 
-<<<<<<< HEAD
 A complete reference for Trovato's Python APIs. Before proceeding, please ensure you [have your Trovato API key ready for authentication](https://trovato.ai/docs/dev/acquire_trovato_api_key).
-=======
-A complete reference for RAGFlow's Python APIs. Before proceeding, please ensure you [have your RAGFlow API key ready for authentication](../guides/models/llm_api_key_setup.md).
->>>>>>> 8fb5edd9
 
 :::tip NOTE
 Run the following command to download the Python SDK:
@@ -101,12 +97,8 @@
     name: str,
     avatar: str = "",
     description: str = "",
-<<<<<<< HEAD
     embedding_model: str = "BAAI/bge-en-v1.5",
     language: str = "English",
-=======
-    embedding_model: str = "BAAI/bge-large-zh-v1.5",
->>>>>>> 8fb5edd9
     permission: str = "me", 
     chunk_method: str = "naive",
     parser_config: DataSet.ParserConfig = None
@@ -753,15 +745,9 @@
 ```python
 from trovato_sdk import trovato
 
-<<<<<<< HEAD
 rag_object = trovato(api_key="<YOUR_API_KEY>", base_url="http://<YOUR_BASE_URL>:9380")
 dataset = rag_object.list_datasets(id="123")
 dtaset = dataset[0]
-=======
-rag_object = RAGFlow(api_key="<YOUR_API_KEY>", base_url="http://<YOUR_BASE_URL>:9380")
-datasets = rag_object.list_datasets(id="123")
-dataset = datasets[0]
->>>>>>> 8fb5edd9
 doc = dataset.list_documents(id="wdfxb5t547d")
 doc = doc[0]
 chunk = doc.add_chunk(content="xxxxxxx")
@@ -964,7 +950,6 @@
 rag_object = trovato(api_key="<YOUR_API_KEY>", base_url="http://<YOUR_BASE_URL>:9380")
 dataset = rag_object.list_datasets(name="trovato")
 dataset = dataset[0]
-<<<<<<< HEAD
 name = 'trovato_test.txt'
 path = './test_data/trovato_test.txt'
 rag_object.create_document(dataset, name=name, blob=open(path, "rb").read())
@@ -978,16 +963,6 @@
              top_k=1024
              ):
     print(c)
-=======
-name = 'ragflow_test.txt'
-path = './test_data/ragflow_test.txt'
-documents =[{"display_name":"test_retrieve_chunks.txt","blob":open(path, "rb").read()}]
-docs = dataset.upload_documents(documents)
-doc = docs[0]
-doc.add_chunk(content="This is a chunk addition test")
-for c in rag_object.retrieve(dataset_ids=[dataset.id],document_ids=[doc.id]):
-  print(c)
->>>>>>> 8fb5edd9
 ```
 
 ---
@@ -1498,7 +1473,6 @@
 
 #### Parameters
 
-<<<<<<< HEAD
 ##### id: `str`, *Required*
 
 The id of agent
@@ -1507,8 +1481,6 @@
 
 The trovato object
 
-=======
->>>>>>> 8fb5edd9
 ##### **kwargs
 
 The parameters in `begin` component.
@@ -1524,20 +1496,11 @@
 #### Examples
 
 ```python
-<<<<<<< HEAD
 from trovato_sdk import trovato
 
 rag_object = trovato(api_key="<YOUR_API_KEY>", base_url="http://<YOUR_BASE_URL>:9380")
 AGENT_ID = "AGENT_ID"
 session = create_session(AGENT_ID,rag_object)
-=======
-from ragflow_sdk import RAGFlow, Agent
-
-rag_object = RAGFlow(api_key="<YOUR_API_KEY>", base_url="http://<YOUR_BASE_URL>:9380")
-agent_id = "AGENT_ID"
-agent = rag_object.list_agents(id = agent_id)[0]
-session = agent.create_session()
->>>>>>> 8fb5edd9
 ```
 
 ---
@@ -1610,11 +1573,7 @@
 #### Examples
 
 ```python
-<<<<<<< HEAD
 from trovato_sdk import trovato,Agent
-=======
-from ragflow_sdk import RAGFlow, Agent
->>>>>>> 8fb5edd9
 
 rag_object = trovato(api_key="<YOUR_API_KEY>", base_url="http://<YOUR_BASE_URL>:9380")
 AGENT_id = "AGENT_ID"
@@ -1685,16 +1644,9 @@
 ```python
 from trovato_sdk import trovato
 
-<<<<<<< HEAD
 rag_object = trovato(api_key="<YOUR_API_KEY>", base_url="http://<YOUR_BASE_URL>:9380")
 agent_id = "2710f2269b4611ef8fdf0242ac120006"
 sessions=Agent.list_sessions(agent_id,rag_object)
-=======
-rag_object = RAGFlow(api_key="<YOUR_API_KEY>", base_url="http://<YOUR_BASE_URL>:9380")
-AGENT_id = "AGENT_ID"
-agent = rag_object.list_agents(id = AGENT_id)[0]
-sessons = agent.list_sessions()
->>>>>>> 8fb5edd9
 for session in sessions:
     print(session)
 ```

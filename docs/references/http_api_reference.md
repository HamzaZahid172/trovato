---
sidebar_position: 1
slug: /http_api_reference
---

# HTTP API

<<<<<<< HEAD
A complete reference for Trovato's RESTful API. Before proceeding, please ensure you [have your trovato API key ready for authentication](https://trovato.ai/docs/dev/acquire_trovato_api_key).
=======
A complete reference for RAGFlow's RESTful API. Before proceeding, please ensure you [have your RAGFlow API key ready for authentication](../guides/models/llm_api_key_setup.md).
>>>>>>> 8fb5edd9

---

## ERROR CODES

---

| Code | Message               | Description                |
|------|-----------------------|----------------------------|
| 400  | Bad Request           | Invalid request parameters |
| 401  | Unauthorized          | Unauthorized access        |
| 403  | Forbidden             | Access denied              |
| 404  | Not Found             | Resource not found         |
| 500  | Internal Server Error | Server internal error      |
| 1001 | Invalid Chunk ID      | Invalid Chunk ID           |
| 1002 | Chunk Update Failed   | Chunk update failed        |

---

## OpenAI-Compatible API

---

### Create chat completion

**POST** `/api/v1/chats_openai/{chat_id}/chat/completions`

Creates a model response for a given chat conversation.

This API follows the same request and response format as OpenAI's API. It allows you to interact with the model in a manner similar to how you would with [OpenAI's API](https://platform.openai.com/docs/api-reference/chat/create).

#### Request

- Method: POST
- URL: `/api/v1/chats_openai/{chat_id}/chat/completions`
- Headers:
  - `'content-Type: application/json'`
  - `'Authorization: Bearer <YOUR_API_KEY>'`
- Body:
  - `"model"`: `string`
  - `"messages"`: `object list`
  - `"stream"`: `boolean`

##### Request example

```bash
curl --request POST \
     --url http://{address}/api/v1/chats_openai/{chat_id}/chat/completions \
     --header 'Content-Type: application/json' \
     --header 'Authorization: Bearer <YOUR_API_KEY>' \
     --data '{
        "model": "model",
        "messages": [{"role": "user", "content": "Say this is a test!"}],
        "stream": true
      }'
```

##### Request Parameters

- `model` (*Body parameter*) `string`, *Required*  
  The model used to generate the response. The server will parse this automatically, so you can set it to any value for now.

- `messages` (*Body parameter*) `list[object]`, *Required*  
  A list of historical chat messages used to generate the response. This must contain at least one message with the `user` role.

- `stream` (*Body parameter*) `boolean`  
  Whether to receive the response as a stream. Set this to `false` explicitly if you prefer to receive the entire response in one go instead of as a stream.

#### Response

Stream:

```json
{
    "id": "chatcmpl-3a9c3572f29311efa69751e139332ced",
    "choices": [
        {
            "delta": {
                "content": "This is a test. If you have any specific questions or need information, feel",
                "role": "assistant",
                "function_call": null,
                "tool_calls": null
            },
            "finish_reason": null,
            "index": 0,
            "logprobs": null
        }
    ],
    "created": 1740543996,
    "model": "model",
    "object": "chat.completion.chunk",
    "system_fingerprint": "",
    "usage": null
}
// omit duplicated information
{"choices":[{"delta":{"content":" free to ask, and I will do my best to provide an answer based on","role":"assistant"}}]}
{"choices":[{"delta":{"content":" the knowledge I have. If your question is unrelated to the provided knowledge base,","role":"assistant"}}]}
{"choices":[{"delta":{"content":" I will let you know.","role":"assistant"}}]}
// the last chunk
{
    "id": "chatcmpl-3a9c3572f29311efa69751e139332ced",
    "choices": [
        {
            "delta": {
                "content": null,
                "role": "assistant",
                "function_call": null,
                "tool_calls": null
            },
            "finish_reason": "stop",
            "index": 0,
            "logprobs": null
        }
    ],
    "created": 1740543996,
    "model": "model",
    "object": "chat.completion.chunk",
    "system_fingerprint": "",
    "usage": {
        "prompt_tokens": 18,
        "completion_tokens": 225,
        "total_tokens": 243
    }
}
```

Non-stream:

```json
{
    "choices":[
        {
            "finish_reason":"stop",
            "index":0,
            "logprobs":null,
            "message":{
                "content":"This is a test. If you have any specific questions or need information, feel free to ask, and I will do my best to provide an answer based on the knowledge I have. If your question is unrelated to the provided knowledge base, I will let you know.",
                "role":"assistant"
            }
        }
    ],
    "created":1740543499,
    "id":"chatcmpl-3a9c3572f29311efa69751e139332ced",
    "model":"model",
    "object":"chat.completion",
    "usage":{
        "completion_tokens":246,
        "completion_tokens_details":{
            "accepted_prediction_tokens":246,
            "reasoning_tokens":18,
            "rejected_prediction_tokens":0
        },
        "prompt_tokens":18,
        "total_tokens":264
    }
}
```

Failure:

```json
{
  "code": 102,
  "message": "The last content of this conversation is not from user."
}
```
---
### Create agent completion

**POST** `/api/v1/agents_openai/{agent_id}/chat/completions`

Creates a model response for a given chat conversation.

This API follows the same request and response format as OpenAI's API. It allows you to interact with the model in a manner similar to how you would with [OpenAI's API](https://platform.openai.com/docs/api-reference/chat/create).

#### Request

- Method: POST
- URL: `/api/v1/agents_openai/{agent_id}/chat/completions`
- Headers:
  - `'content-Type: application/json'`
  - `'Authorization: Bearer <YOUR_API_KEY>'`
- Body:
  - `"model"`: `string`
  - `"messages"`: `object list`
  - `"stream"`: `boolean`

##### Request example

```bash
curl --request POST \
     --url http://{address}/api/v1/agents_openai/{agent_id}/chat/completions \
     --header 'Content-Type: application/json' \
     --header 'Authorization: Bearer <YOUR_API_KEY>' \
     --data '{
        "model": "model",
        "messages": [{"role": "user", "content": "Say this is a test!"}],
        "stream": true
      }'
```

##### Request Parameters

- `model` (*Body parameter*) `string`, *Required*
  The model used to generate the response. The server will parse this automatically, so you can set it to any value for now.

- `messages` (*Body parameter*) `list[object]`, *Required*
  A list of historical chat messages used to generate the response. This must contain at least one message with the `user` role.

- `stream` (*Body parameter*) `boolean`
  Whether to receive the response as a stream. Set this to `false` explicitly if you prefer to receive the entire response in one go instead of as a stream.

#### Response

Stream:

```json
{
    "id": "chatcmpl-3a9c3572f29311efa69751e139332ced",
    "choices": [
        {
            "delta": {
                "content": "This is a test. If you have any specific questions or need information, feel",
                "role": "assistant",
                "function_call": null,
                "tool_calls": null
            },
            "finish_reason": null,
            "index": 0,
            "logprobs": null
        }
    ],
    "created": 1740543996,
    "model": "model",
    "object": "chat.completion.chunk",
    "system_fingerprint": "",
    "usage": null
}
// omit duplicated information
{"choices":[{"delta":{"content":" free to ask, and I will do my best to provide an answer based on","role":"assistant"}}]}
{"choices":[{"delta":{"content":" the knowledge I have. If your question is unrelated to the provided knowledge base,","role":"assistant"}}]}
{"choices":[{"delta":{"content":" I will let you know.","role":"assistant"}}]}
// the last chunk
{
    "id": "chatcmpl-3a9c3572f29311efa69751e139332ced",
    "choices": [
        {
            "delta": {
                "content": null,
                "role": "assistant",
                "function_call": null,
                "tool_calls": null
            },
            "finish_reason": "stop",
            "index": 0,
            "logprobs": null
        }
    ],
    "created": 1740543996,
    "model": "model",
    "object": "chat.completion.chunk",
    "system_fingerprint": "",
    "usage": {
        "prompt_tokens": 18,
        "completion_tokens": 225,
        "total_tokens": 243
    }
}
```

Non-stream:

```json
{
    "choices":[
        {
            "finish_reason":"stop",
            "index":0,
            "logprobs":null,
            "message":{
                "content":"This is a test. If you have any specific questions or need information, feel free to ask, and I will do my best to provide an answer based on the knowledge I have. If your question is unrelated to the provided knowledge base, I will let you know.",
                "role":"assistant"
            }
        }
    ],
    "created":1740543499,
    "id":"chatcmpl-3a9c3572f29311efa69751e139332ced",
    "model":"model",
    "object":"chat.completion",
    "usage":{
        "completion_tokens":246,
        "completion_tokens_details":{
            "accepted_prediction_tokens":246,
            "reasoning_tokens":18,
            "rejected_prediction_tokens":0
        },
        "prompt_tokens":18,
        "total_tokens":264
    }
}
```

Failure:

```json
{
  "code": 102,
  "message": "The last content of this conversation is not from user."
}
```

## DATASET MANAGEMENT

---

### Create dataset

**POST** `/api/v1/datasets`

Creates a dataset.

#### Request

- Method: POST
- URL: `/api/v1/datasets`
- Headers:
  - `'content-Type: application/json'`
  - `'Authorization: Bearer <YOUR_API_KEY>'`
- Body:
  - `"name"`: `string`
  - `"avatar"`: `string`
  - `"description"`: `string`
  - `"embedding_model"`: `string`
  - `"permission"`: `string`
  - `"chunk_method"`: `string`
  - `"parser_config"`: `object`

##### Request example

```bash
curl --request POST \
     --url http://{address}/api/v1/datasets \
     --header 'Content-Type: application/json' \
     --header 'Authorization: Bearer <YOUR_API_KEY>' \
     --data '{
      "name": "test_1"
      }'
```

##### Request parameters

- `"name"`: (*Body parameter*), `string`, *Required*  
  The unique name of the dataset to create. It must adhere to the following requirements:  
  - Permitted characters include:
    - English letters (a-z, A-Z)
    - Digits (0-9)
    - "_" (underscore)
  - Must begin with an English letter or underscore.
  - Maximum 65,535 characters.
  - Case-insensitive.

- `"avatar"`: (*Body parameter*), `string`  
  Base64 encoding of the avatar.

- `"description"`: (*Body parameter*), `string`  
  A brief description of the dataset to create.

- `"embedding_model"`: (*Body parameter*), `string`  
  The name of the embedding model to use. For example: `"BAAI/bge-zh-v1.5"`

- `"permission"`: (*Body parameter*), `string`  
  Specifies who can access the dataset to create. Available options:  
  - `"me"`: (Default) Only you can manage the dataset.
  - `"team"`: All team members can manage the dataset.

- `"chunk_method"`: (*Body parameter*), `enum<string>`  
  The chunking method of the dataset to create. Available options:  
  - `"naive"`: General (default)
  - `"manual"`: Manual
  - `"qa"`: Q&A
  - `"table"`: Table
  - `"paper"`: Paper
  - `"book"`: Book
  - `"laws"`: Laws
  - `"presentation"`: Presentation
  - `"picture"`: Picture
  - `"one"`: One
  - `"knowledge_graph"`: Knowledge Graph  
    Ensure your LLM is properly configured on the **Settings** page before selecting this. Please also note that Knowledge Graph consumes a large number of Tokens!
  - `"email"`: Email

- `"parser_config"`: (*Body parameter*), `object`  
  The configuration settings for the dataset parser. The attributes in this JSON object vary with the selected `"chunk_method"`:  
  - If `"chunk_method"` is `"naive"`, the `"parser_config"` object contains the following attributes:
    - `"chunk_token_count"`: Defaults to `128`.
    - `"layout_recognize"`: Defaults to `true`.
    - `"html4excel"`: Indicates whether to convert Excel documents into HTML format. Defaults to `false`.
    - `"delimiter"`: Defaults to `"\n"`.
    - `"task_page_size"`: Defaults to `12`. For PDF only.
    - `"raptor"`: Raptor-specific settings. Defaults to: `{"use_raptor": false}`.
  - If `"chunk_method"` is `"qa"`, `"manuel"`, `"paper"`, `"book"`, `"laws"`, or `"presentation"`, the `"parser_config"` object contains the following attribute:  
    - `"raptor"`: Raptor-specific settings. Defaults to: `{"use_raptor": false}`.
  - If `"chunk_method"` is `"table"`, `"picture"`, `"one"`, or `"email"`, `"parser_config"` is an empty JSON object.
  - If `"chunk_method"` is `"knowledge_graph"`, the `"parser_config"` object contains the following attributes:  
    - `"chunk_token_count"`: Defaults to `128`.
    - `"delimiter"`: Defaults to `"\n"`.
    - `"entity_types"`: Defaults to `["organization","person","location","event","time"]`

#### Response

Success:

```json
{
    "code": 0,
    "data": {
        "avatar": null,
        "chunk_count": 0,
        "chunk_method": "naive",
        "create_date": "Thu, 24 Oct 2024 09:14:07 GMT",
        "create_time": 1729761247434,
        "created_by": "69736c5e723611efb51b0242ac120007",
        "description": null,
        "document_count": 0,
        "embedding_model": "BAAI/bge-large-zh-v1.5",
        "id": "527fa74891e811ef9c650242ac120006",
        "language": "English",
        "name": "test_1",
        "parser_config": {
            "chunk_token_num": 128,
            "delimiter": "\\n",
            "html4excel": false,
            "layout_recognize": true,
            "raptor": {
                "user_raptor": false
            }
        },
        "permission": "me",
        "similarity_threshold": 0.2,
        "status": "1",
        "tenant_id": "69736c5e723611efb51b0242ac120007",
        "token_num": 0,
        "update_date": "Thu, 24 Oct 2024 09:14:07 GMT",
        "update_time": 1729761247434,
        "vector_similarity_weight": 0.3
    }
}
```

Failure:

```json
{
    "code": 102,
    "message": "Duplicated knowledgebase name in creating dataset."
}
```

---

### Delete datasets

**DELETE** `/api/v1/datasets`

Deletes datasets by ID.

#### Request

- Method: DELETE
- URL: `/api/v1/datasets`
- Headers:
  - `'content-Type: application/json'`
  - `'Authorization: Bearer <YOUR_API_KEY>'`
  - Body:
    - `"ids"`: `list[string]`

##### Request example

```bash
curl --request DELETE \
     --url http://{address}/api/v1/datasets \
     --header 'Content-Type: application/json' \
     --header 'Authorization: Bearer <YOUR_API_KEY>' \
     --data '{
     "ids": ["test_1", "test_2"]
     }'
```

##### Request parameters

- `"ids"`: (*Body parameter*), `list[string]`  
  The IDs of the datasets to delete. If it is not specified, all datasets will be deleted.

#### Response

Success:

```json
{
    "code": 0 
}
```

Failure:

```json
{
    "code": 102,
    "message": "You don't own the dataset."
}
```

---

### Update dataset

**PUT** `/api/v1/datasets/{dataset_id}`

Updates configurations for a specified dataset.

#### Request

- Method: PUT
- URL: `/api/v1/datasets/{dataset_id}`
- Headers:
  - `'content-Type: application/json'`
  - `'Authorization: Bearer <YOUR_API_KEY>'`
- Body:
  - `"name"`: `string`
  - `"embedding_model"`: `string`
  - `"chunk_method"`: `enum<string>`

##### Request example

```bash
curl --request PUT \
     --url http://{address}/api/v1/datasets/{dataset_id} \
     --header 'Content-Type: application/json' \
     --header 'Authorization: Bearer <YOUR_API_KEY>' \
     --data '
     {
          "name": "updated_dataset"
     }'
```

##### Request parameters

- `dataset_id`: (*Path parameter*)  
  The ID of the dataset to update.
- `"name"`: (*Body parameter*), `string`  
  The revised name of the dataset.
- `"embedding_model"`: (*Body parameter*), `string`  
  The updated embedding model name.  
  - Ensure that `"chunk_count"` is `0` before updating `"embedding_model"`.
- `"chunk_method"`: (*Body parameter*), `enum<string>`  
  The chunking method for the dataset. Available options:  
  - `"naive"`: General
  - `"manual`: Manual
  - `"qa"`: Q&A
  - `"table"`: Table
  - `"paper"`: Paper
  - `"book"`: Book
  - `"laws"`: Laws
  - `"presentation"`: Presentation
  - `"picture"`: Picture
  - `"one"`:One
  - `"email"`: Email
  - `"knowledge_graph"`: Knowledge Graph  
    Ensure your LLM is properly configured on the **Settings** page before selecting this. Please also note that Knowledge Graph consumes a large number of Tokens!

#### Response

Success:

```json
{
    "code": 0 
}
```

Failure:

```json
{
    "code": 102,
    "message": "Can't change tenant_id."
}
```

---

### List datasets

**GET** `/api/v1/datasets?page={page}&page_size={page_size}&orderby={orderby}&desc={desc}&name={dataset_name}&id={dataset_id}`

Lists datasets.

#### Request

- Method: GET
- URL: `/api/v1/datasets?page={page}&page_size={page_size}&orderby={orderby}&desc={desc}&name={dataset_name}&id={dataset_id}`
- Headers:
  - `'Authorization: Bearer <YOUR_API_KEY>'`

##### Request example

```bash
curl --request GET \
     --url http://{address}/api/v1/datasets?page={page}&page_size={page_size}&orderby={orderby}&desc={desc}&name={dataset_name}&id={dataset_id} \
     --header 'Authorization: Bearer <YOUR_API_KEY>'
```

##### Request parameters

- `page`: (*Filter parameter*)  
  Specifies the page on which the datasets will be displayed. Defaults to `1`.
- `page_size`: (*Filter parameter*)  
  The number of datasets on each page. Defaults to `30`.
- `orderby`: (*Filter parameter*)  
  The field by which datasets should be sorted. Available options:
  - `create_time` (default)
  - `update_time`
- `desc`: (*Filter parameter*)  
  Indicates whether the retrieved datasets should be sorted in descending order. Defaults to `true`.
- `name`: (*Filter parameter*)  
  The name of the dataset to retrieve.
- `id`: (*Filter parameter*)  
  The ID of the dataset to retrieve.

#### Response

Success:

```json
{
    "code": 0,
    "data": [
        {
            "avatar": "",
            "chunk_count": 59,
            "create_date": "Sat, 14 Sep 2024 01:12:37 GMT",
            "create_time": 1726276357324,
            "created_by": "69736c5e723611efb51b0242ac120007",
            "description": null,
            "document_count": 1,
            "embedding_model": "BAAI/bge-large-zh-v1.5",
            "id": "6e211ee0723611efa10a0242ac120007",
            "language": "English",
            "name": "mysql",
            "chunk_method": "knowledge_graph",
            "parser_config": {
                "chunk_token_num": 8192,
                "delimiter": "\\n",
                "entity_types": [
                    "organization",
                    "person",
                    "location",
                    "event",
                    "time"
                ]
            },
            "permission": "me",
            "similarity_threshold": 0.2,
            "status": "1",
            "tenant_id": "69736c5e723611efb51b0242ac120007",
            "token_num": 12744,
            "update_date": "Thu, 10 Oct 2024 04:07:23 GMT",
            "update_time": 1728533243536,
            "vector_similarity_weight": 0.3
        }
    ]
}
```

Failure:

```json
{
    "code": 102,
    "message": "The dataset doesn't exist"
}
```

---

## FILE MANAGEMENT WITHIN DATASET

---

### Upload documents

**POST** `/api/v1/datasets/{dataset_id}/documents`

Uploads documents to a specified dataset.

#### Request

- Method: POST
- URL: `/api/v1/datasets/{dataset_id}/documents`
- Headers:
  - `'Content-Type: multipart/form-data'`
  - `'Authorization: Bearer <YOUR_API_KEY>'`
- Form:
  - `'file=@{FILE_PATH}'`

##### Request example

```bash
curl --request POST \
     --url http://{address}/api/v1/datasets/{dataset_id}/documents \
     --header 'Content-Type: multipart/form-data' \
     --header 'Authorization: Bearer <YOUR_API_KEY>' \
     --form 'file=@./test1.txt' \
     --form 'file=@./test2.pdf'
```

##### Request parameters

- `dataset_id`: (*Path parameter*)  
  The ID of the dataset to which the documents will be uploaded.
- `'file'`: (*Body parameter*)  
  A document to upload.

#### Response

Success:

```json
{
    "code": 0,
    "data": [
        {
            "chunk_method": "naive",
            "created_by": "69736c5e723611efb51b0242ac120007",
            "dataset_id": "527fa74891e811ef9c650242ac120006",
            "id": "b330ec2e91ec11efbc510242ac120004",
            "location": "1.txt",
            "name": "1.txt",
            "parser_config": {
                "chunk_token_num": 128,
                "delimiter": "\\n",
                "html4excel": false,
                "layout_recognize": true,
                "raptor": {
                    "user_raptor": false
                }
            },
            "run": "UNSTART",
            "size": 17966,
            "thumbnail": "",
            "type": "doc"
        }
    ]
}
```

Failure:

```json
{
    "code": 101,
    "message": "No file part!"
}
```

---

### Update document

**PUT** `/api/v1/datasets/{dataset_id}/documents/{document_id}`

Updates configurations for a specified document.

#### Request

- Method: PUT
- URL: `/api/v1/datasets/{dataset_id}/documents/{document_id}`
- Headers:
  - `'content-Type: application/json'`
  - `'Authorization: Bearer <YOUR_API_KEY>'`
- Body:
  - `"name"`:`string`
  - `"meta_fields"`:`object`
  - `"chunk_method"`:`string`
  - `"parser_config"`:`object`

##### Request example

```bash
curl --request PUT \
     --url http://{address}/api/v1/datasets/{dataset_id}/info/{document_id} \
     --header 'Authorization: Bearer <YOUR_API_KEY>' \
     --header 'Content-Type: application/json' \
     --data '
     {
          "name": "manual.txt", 
          "chunk_method": "manual", 
          "parser_config": {"chunk_token_count": 128}
     }'

```

##### Request parameters

- `dataset_id`: (*Path parameter*)  
  The ID of the associated dataset.
- `document_id`: (*Path parameter*)  
  The ID of the document to update.
- `"name"`: (*Body parameter*), `string`
- `"meta_fields"`: (*Body parameter*)， `dict[str, Any]` The meta fields of the document.
- `"chunk_method"`: (*Body parameter*), `string`  
  The parsing method to apply to the document:  
  - `"naive"`: General
  - `"manual`: Manual
  - `"qa"`: Q&A
  - `"table"`: Table
  - `"paper"`: Paper
  - `"book"`: Book
  - `"laws"`: Laws
  - `"presentation"`: Presentation
  - `"picture"`: Picture
  - `"one"`: One
  - `"email"`: Email
- `"parser_config"`: (*Body parameter*), `object`  
  The configuration settings for the dataset parser. The attributes in this JSON object vary with the selected `"chunk_method"`:  
  - If `"chunk_method"` is `"naive"`, the `"parser_config"` object contains the following attributes:
    - `"chunk_token_count"`: Defaults to `128`.
    - `"layout_recognize"`: Defaults to `true`.
    - `"html4excel"`: Indicates whether to convert Excel documents into HTML format. Defaults to `false`.
    - `"delimiter"`: Defaults to `"\n"`.
    - `"task_page_size"`: Defaults to `12`. For PDF only.
    - `"raptor"`: Raptor-specific settings. Defaults to: `{"use_raptor": false}`.
  - If `"chunk_method"` is `"qa"`, `"manuel"`, `"paper"`, `"book"`, `"laws"`, or `"presentation"`, the `"parser_config"` object contains the following attribute:
    - `"raptor"`: Raptor-specific settings. Defaults to: `{"use_raptor": false}`.
  - If `"chunk_method"` is `"table"`, `"picture"`, `"one"`, or `"email"`, `"parser_config"` is an empty JSON object.
  - If `"chunk_method"` is `"knowledge_graph"`, the `"parser_config"` object contains the following attributes:
    - `"chunk_token_count"`: Defaults to `128`.
    - `"delimiter"`: Defaults to `"\n"`.
    - `"entity_types"`: Defaults to `["organization","person","location","event","time"]`

#### Response

Success:

```json
{
    "code": 0
}
```

Failure:

```json
{
    "code": 102,
    "message": "The dataset does not have the document."
}
```

---

### Download document

**GET** `/api/v1/datasets/{dataset_id}/documents/{document_id}`

Downloads a document from a specified dataset.

#### Request

- Method: GET
- URL: `/api/v1/datasets/{dataset_id}/documents/{document_id}`
- Headers:
  - `'Authorization: Bearer <YOUR_API_KEY>'`
- Output:
  - `'{PATH_TO_THE_FILE}'`

##### Request example

```bash
curl --request GET \
     --url http://{address}/api/v1/datasets/{dataset_id}/documents/{document_id} \
     --header 'Authorization: Bearer <YOUR_API_KEY>' \
     --output ./trovato.txt
```

##### Request parameters

- `dataset_id`: (*Path parameter*)  
  The associated dataset ID.
- `documents_id`: (*Path parameter*)  
  The ID of the document to download.

#### Response

Success:

```json
This is a test to verify the file download feature.
```

Failure:

```json
{
    "code": 102,
    "message": "You do not own the dataset 7898da028a0511efbf750242ac1220005."
}
```

---

### List documents

**GET** `/api/v1/datasets/{dataset_id}/documents?page={page}&page_size={page_size}&orderby={orderby}&desc={desc}&keywords={keywords}&id={document_id}&name={document_name}`

Lists documents in a specified dataset.

#### Request

- Method: GET
- URL: `/api/v1/datasets/{dataset_id}/documents?page={page}&page_size={page_size}&orderby={orderby}&desc={desc}&keywords={keywords}&id={document_id}&name={document_name}`
- Headers:
  - `'content-Type: application/json'`
  - `'Authorization: Bearer <YOUR_API_KEY>'`

##### Request example

```bash
curl --request GET \
     --url http://{address}/api/v1/datasets/{dataset_id}/documents?page={page}&page_size={page_size}&orderby={orderby}&desc={desc}&keywords={keywords}&id={document_id}&name={document_name} \
     --header 'Authorization: Bearer <YOUR_API_KEY>'
```

##### Request parameters

- `dataset_id`: (*Path parameter*)  
  The associated dataset ID.
- `keywords`: (*Filter parameter*), `string`  
  The keywords used to match document titles.
- `page`: (*Filter parameter*), `integer`
  Specifies the page on which the documents will be displayed. Defaults to `1`.
- `page_size`: (*Filter parameter*), `integer`  
  The maximum number of documents on each page. Defaults to `30`.
- `orderby`: (*Filter parameter*), `string`  
  The field by which documents should be sorted. Available options:
  - `create_time` (default)
  - `update_time`
- `desc`: (*Filter parameter*), `boolean`  
  Indicates whether the retrieved documents should be sorted in descending order. Defaults to `true`.
- `id`: (*Filter parameter*), `string`  
  The ID of the document to retrieve.

#### Response

Success:

```json
{
    "code": 0,
    "data": {
        "docs": [
            {
                "chunk_count": 0,
                "create_date": "Mon, 14 Oct 2024 09:11:01 GMT",
                "create_time": 1728897061948,
                "created_by": "69736c5e723611efb51b0242ac120007",
                "id": "3bcfbf8a8a0c11ef8aba0242ac120006",
                "knowledgebase_id": "7898da028a0511efbf750242ac120005",
                "location": "Test_2.txt",
                "name": "Test_2.txt",
                "parser_config": {
                    "chunk_token_count": 128,
                    "delimiter": "\n",
                    "layout_recognize": true,
                    "task_page_size": 12
                },
                "chunk_method": "naive",
                "process_begin_at": null,
                "process_duation": 0.0,
                "progress": 0.0,
                "progress_msg": "",
                "run": "0",
                "size": 7,
                "source_type": "local",
                "status": "1",
                "thumbnail": null,
                "token_count": 0,
                "type": "doc",
                "update_date": "Mon, 14 Oct 2024 09:11:01 GMT",
                "update_time": 1728897061948
            }
        ],
        "total": 1
    }
}
```

Failure:

```json
{
    "code": 102,
    "message": "You don't own the dataset 7898da028a0511efbf750242ac1220005. "
}
```

---

### Delete documents

**DELETE** `/api/v1/datasets/{dataset_id}/documents`

Deletes documents by ID.

#### Request

- Method: DELETE
- URL: `/api/v1/datasets/{dataset_id}/documents`
- Headers:
  - `'Content-Type: application/json'`
  - `'Authorization: Bearer <YOUR_API_KEY>'`
- Body:
  - `"ids"`: `list[string]`

##### Request example

```bash
curl --request DELETE \
     --url http://{address}/api/v1/datasets/{dataset_id}/documents \
     --header 'Content-Type: application/json' \
     --header 'Authorization: Bearer <YOUR_API_KEY>' \
     --data '
     {
          "ids": ["id_1","id_2"]
     }'
```

##### Request parameters

- `dataset_id`: (*Path parameter*)  
  The associated dataset ID.
- `"ids"`: (*Body parameter*), `list[string]`  
  The IDs of the documents to delete. If it is not specified, all documents in the specified dataset will be deleted.

#### Response

Success:

```json
{
    "code": 0
}.
```

Failure:

```json
{
    "code": 102,
    "message": "You do not own the dataset 7898da028a0511efbf750242ac1220005."
}
```

---

### Parse documents

**POST** `/api/v1/datasets/{dataset_id}/chunks`

Parses documents in a specified dataset.

#### Request

- Method: POST
- URL: `/api/v1/datasets/{dataset_id}/chunks`
- Headers:
  - `'content-Type: application/json'`
  - `'Authorization: Bearer <YOUR_API_KEY>'`
- Body:
  - `"document_ids"`: `list[string]`

##### Request example

```bash
curl --request POST \
     --url http://{address}/api/v1/datasets/{dataset_id}/chunks \
     --header 'Content-Type: application/json' \
     --header 'Authorization: Bearer <YOUR_API_KEY>' \
     --data '
     {
          "document_ids": ["97a5f1c2759811efaa500242ac120004","97ad64b6759811ef9fc30242ac120004"]
     }'
```

##### Request parameters

- `dataset_id`: (*Path parameter*)  
  The dataset ID.
- `"document_ids"`: (*Body parameter*), `list[string]`, *Required*  
  The IDs of the documents to parse.

#### Response

Success:

```json
{
    "code": 0
}
```

Failure:

```json
{
    "code": 102,
    "message": "`document_ids` is required"
}
```

---

### Stop parsing documents

**DELETE** `/api/v1/datasets/{dataset_id}/chunks`

Stops parsing specified documents.

#### Request

- Method: DELETE
- URL: `/api/v1/datasets/{dataset_id}/chunks`
- Headers:
  - `'content-Type: application/json'`
  - `'Authorization: Bearer <YOUR_API_KEY>'`
- Body:
  - `"document_ids"`: `list[string]`

##### Request example

```bash
curl --request DELETE \
     --url http://{address}/api/v1/datasets/{dataset_id}/chunks \
     --header 'Content-Type: application/json' \
     --header 'Authorization: Bearer <YOUR_API_KEY>' \
     --data '
     {
          "document_ids": ["97a5f1c2759811efaa500242ac120004","97ad64b6759811ef9fc30242ac120004"]
     }'
```

##### Request parameters

- `dataset_id`: (*Path parameter*)  
  The associated dataset ID.
- `"document_ids"`: (*Body parameter*), `list[string]`, *Required*  
  The IDs of the documents for which the parsing should be stopped.

#### Response

Success:

```json
{
    "code": 0
}
```

Failure:

```json
{
    "code": 102,
    "message": "`document_ids` is required"
}
```

---

## CHUNK MANAGEMENT WITHIN DATASET

---

### Add chunk

**POST** `/api/v1/datasets/{dataset_id}/documents/{document_id}/chunks`

Adds a chunk to a specified document in a specified dataset.

#### Request

- Method: POST
- URL: `/api/v1/datasets/{dataset_id}/documents/{document_id}/chunks`
- Headers:
  - `'content-Type: application/json'`
  - `'Authorization: Bearer <YOUR_API_KEY>'`
- Body:
  - `"content"`: `string`
  - `"important_keywords"`: `list[string]`

##### Request example

```bash
curl --request POST \
     --url http://{address}/api/v1/datasets/{dataset_id}/documents/{document_id}/chunks \
     --header 'Content-Type: application/json' \
     --header 'Authorization: Bearer <YOUR_API_KEY>' \
     --data '
     {
          "content": "<CHUNK_CONTENT_HERE>"
     }'
```

##### Request parameters

- `dataset_id`: (*Path parameter*)  
  The associated dataset ID.
- `document_ids`: (*Path parameter*)  
  The associated document ID.
- `"content"`: (*Body parameter*), `string`, *Required*  
  The text content of the chunk.
- `"important_keywords`(*Body parameter*), `list[string]`  
  The key terms or phrases to tag with the chunk.
- `"questions"`(*Body parameter*), `list[string]`
  If there is a given question, the embedded chunks will be based on them

#### Response

Success:

```json
{
    "code": 0,
    "data": {
        "chunk": {
<<<<<<< HEAD
            "content": "trovato content",
            "create_time": "2024-10-16 08:05:04",
            "create_timestamp": 1729065904.581025,
            "dataset_id": [
                "c7ee74067a2c11efb21c0242ac120006"
            ],
            "document_id": "5c5999ec7be811ef9cab0242ac120005",
            "id": "d78435d142bd5cf6704da62c778795c5",
            "important_keywords": []
=======
            "content": "who are you",
            "create_time": "2024-12-30 16:59:55",
            "create_timestamp": 1735549195.969164,
            "dataset_id": "72f36e1ebdf411efb7250242ac120006",
            "document_id": "61d68474be0111ef98dd0242ac120006",
            "id": "12ccdc56e59837e5",
            "important_keywords": [],
            "questions": []
>>>>>>> 8fb5edd9
        }
    }
}
```

Failure:

```json
{
    "code": 102,
    "message": "`content` is required"
}
```

---

### List chunks

**GET** `/api/v1/datasets/{dataset_id}/documents/{document_id}/chunks?keywords={keywords}&page={page}&page_size={page_size}&id={id}`

Lists chunks in a specified document.

#### Request

- Method: GET
- URL: `/api/v1/datasets/{dataset_id}/documents/{document_id}/chunks?keywords={keywords}&page={page}&page_size={page_size}&id={chunk_id}`
- Headers:
  - `'Authorization: Bearer <YOUR_API_KEY>'`

##### Request example

```bash
curl --request GET \
     --url http://{address}/api/v1/datasets/{dataset_id}/documents/{document_id}/chunks?keywords={keywords}&page={page}&page_size={page_size}&id={chunk_id} \
     --header 'Authorization: Bearer <YOUR_API_KEY>' 
```

##### Request parameters

- `dataset_id`: (*Path parameter*)  
  The associated dataset ID.
- `document_id`: (*Path parameter*)  
  The associated document ID.
- `keywords`(*Filter parameter*), `string`  
  The keywords used to match chunk content.
- `page`(*Filter parameter*), `integer`  
  Specifies the page on which the chunks will be displayed. Defaults to `1`.
- `page_size`(*Filter parameter*), `integer`  
  The maximum number of chunks on each page. Defaults to `1024`.
- `id`(*Filter parameter*), `string`  
  The ID of the chunk to retrieve.

#### Response

Success:

```json
{
    "code": 0,
    "data": {
        "chunks": [
            {
                "available": true,
                "content": "This is a test content.",
                "docnm_kwd": "1.txt",
                "document_id": "b330ec2e91ec11efbc510242ac120004",
                "id": "b48c170e90f70af998485c1065490726",
                "image_id": "",
                "important_keywords": "",
                "positions": [
                    ""
                ]
            }
        ],
        "doc": {
            "chunk_count": 1,
            "chunk_method": "naive",
            "create_date": "Thu, 24 Oct 2024 09:45:27 GMT",
            "create_time": 1729763127646,
            "created_by": "69736c5e723611efb51b0242ac120007",
            "dataset_id": "527fa74891e811ef9c650242ac120006",
            "id": "b330ec2e91ec11efbc510242ac120004",
            "location": "1.txt",
            "name": "1.txt",
            "parser_config": {
                "chunk_token_num": 128,
                "delimiter": "\\n",
                "html4excel": false,
                "layout_recognize": true,
                "raptor": {
                    "user_raptor": false
                }
            },
            "process_begin_at": "Thu, 24 Oct 2024 09:56:44 GMT",
            "process_duation": 0.54213,
            "progress": 0.0,
            "progress_msg": "Task dispatched...",
            "run": "2",
            "size": 17966,
            "source_type": "local",
            "status": "1",
            "thumbnail": "",
            "token_count": 8,
            "type": "doc",
            "update_date": "Thu, 24 Oct 2024 11:03:15 GMT",
            "update_time": 1729767795721
        },
        "total": 1
    }
}
```

Failure:

```json
{
    "code": 102,
    "message": "You don't own the document 5c5999ec7be811ef9cab0242ac12000e5."
}
```

---

### Delete chunks

**DELETE** `/api/v1/datasets/{dataset_id}/documents/{document_id}/chunks`

Deletes chunks by ID.

#### Request

- Method: DELETE
- URL: `/api/v1/datasets/{dataset_id}/documents/{document_id}/chunks`
- Headers:
  - `'content-Type: application/json'`
  - `'Authorization: Bearer <YOUR_API_KEY>'`
- Body:
  - `"chunk_ids"`: `list[string]`

##### Request example

```bash
curl --request DELETE \
     --url http://{address}/api/v1/datasets/{dataset_id}/documents/{document_id}/chunks \
     --header 'Content-Type: application/json' \
     --header 'Authorization: Bearer <YOUR_API_KEY>' \
     --data '
     {
          "chunk_ids": ["test_1", "test_2"]
     }'
```

##### Request parameters

- `dataset_id`: (*Path parameter*)  
  The associated dataset ID.
- `document_ids`: (*Path parameter*)  
  The associated document ID.
- `"chunk_ids"`: (*Body parameter*), `list[string]`  
  The IDs of the chunks to delete. If it is not specified, all chunks of the specified document will be deleted.

#### Response

Success:

```json
{
    "code": 0
}
```

Failure:

```json
{
    "code": 102,
    "message": "`chunk_ids` is required"
}
```

---

### Update chunk

**PUT** `/api/v1/datasets/{dataset_id}/documents/{document_id}/chunks/{chunk_id}`

Updates content or configurations for a specified chunk.

#### Request

- Method: PUT
- URL: `/api/v1/datasets/{dataset_id}/documents/{document_id}/chunks/{chunk_id}`
- Headers:
  - `'content-Type: application/json'`
  - `'Authorization: Bearer <YOUR_API_KEY>'`
- Body:
  - `"content"`: `string`
  - `"important_keywords"`: `list[string]`
  - `"available"`: `boolean`

##### Request example

```bash
curl --request PUT \
     --url http://{address}/api/v1/datasets/{dataset_id}/documents/{document_id}/chunks/{chunk_id} \
     --header 'Content-Type: application/json' \
     --header 'Authorization: Bearer <YOUR_API_KEY>' \
     --data '
     {   
          "content": "trovato123",  
          "important_keywords": []  
     }'
```

##### Request parameters

- `dataset_id`: (*Path parameter*)  
  The associated dataset ID.
- `document_ids`: (*Path parameter*)  
  The associated document ID.
- `chunk_id`: (*Path parameter*)  
  The ID of the chunk to update.
- `"content"`: (*Body parameter*), `string`  
  The text content of the chunk.
- `"important_keywords"`: (*Body parameter*), `list[string]`  
  A list of key terms or phrases to tag with the chunk.
- `"available"`: (*Body parameter*) `boolean`  
  The chunk's availability status in the dataset. Value options:  
  - `true`: Available (default)
  - `false`: Unavailable

#### Response

Success:

```json
{
    "code": 0
}
```

Failure:

```json
{
    "code": 102,
    "message": "Can't find this chunk 29a2d9987e16ba331fb4d7d30d99b71d2"
}
```

---

### Retrieve chunks

**POST** `/api/v1/retrieval`

Retrieves chunks from specified datasets.

#### Request

- Method: POST
- URL: `/api/v1/retrieval`
- Headers:
  - `'content-Type: application/json'`
  - `'Authorization: Bearer <YOUR_API_KEY>'`
- Body:
  - `"question"`: `string`  
  - `"dataset_ids"`: `list[string]`  
  - `"document_ids"`: `list[string]`
  - `"page"`: `integer`  
  - `"page_size"`: `integer`  
  - `"similarity_threshold"`: `float`  
  - `"vector_similarity_weight"`: `float`  
  - `"top_k"`: `integer`  
  - `"rerank_id"`: `string`  
  - `"keyword"`: `boolean`  
  - `"highlight"`: `boolean`

##### Request example

```bash
curl --request POST \
     --url http://{address}/api/v1/retrieval \
     --header 'Content-Type: application/json' \
     --header 'Authorization: Bearer <YOUR_API_KEY>' \
     --data '
     {
          "question": "What is advantage of trovato?",
          "dataset_ids": ["b2a62730759d11ef987d0242ac120004"],
          "document_ids": ["77df9ef4759a11ef8bdd0242ac120004"]
     }'
```

##### Request parameter

- `"question"`: (*Body parameter*), `string`, *Required*  
  The user query or query keywords.
- `"dataset_ids"`: (*Body parameter*) `list[string]`  
  The IDs of the datasets to search. If you do not set this argument, ensure that you set `"document_ids"`.
- `"document_ids"`: (*Body parameter*), `list[string]`  
  The IDs of the documents to search. Ensure that all selected documents use the same embedding model. Otherwise, an error will occur. If you do not set this argument, ensure that you set `"dataset_ids"`.
- `"page"`: (*Body parameter*), `integer`  
  Specifies the page on which the chunks will be displayed. Defaults to `1`.
- `"page_size"`: (*Body parameter*)  
  The maximum number of chunks on each page. Defaults to `30`.
- `"similarity_threshold"`: (*Body parameter*)  
  The minimum similarity score. Defaults to `0.2`.
- `"vector_similarity_weight"`: (*Body parameter*), `float`  
  The weight of vector cosine similarity. Defaults to `0.3`. If x represents the weight of vector cosine similarity, then (1 - x) is the term similarity weight.
- `"top_k"`: (*Body parameter*), `integer`  
  The number of chunks engaged in vector cosine computation. Defaults to `1024`.
- `"rerank_id"`: (*Body parameter*), `integer`  
  The ID of the rerank model.
- `"keyword"`: (*Body parameter*), `boolean`  
  Indicates whether to enable keyword-based matching:  
  - `true`: Enable keyword-based matching.
  - `false`: Disable keyword-based matching (default).
- `"highlight"`: (*Body parameter*), `boolean`  
  Specifies whether to enable highlighting of matched terms in the results:  
  - `true`: Enable highlighting of matched terms.
  - `false`: Disable highlighting of matched terms (default).

#### Response

Success:

```json
{
    "code": 0,
    "data": {
        "chunks": [
            {
                "content": "trovato content",
                "content_ltks": "trovato content",
                "document_id": "5c5999ec7be811ef9cab0242ac120005",
                "document_keyword": "1.txt",
                "highlight": "<em>trovato</em> content",
                "id": "d78435d142bd5cf6704da62c778795c5",
                "image_id": "",
                "important_keywords": [
                    ""
                ],
                "kb_id": "c7ee74067a2c11efb21c0242ac120006",
                "positions": [
                    ""
                ],
                "similarity": 0.9669436601210759,
                "term_similarity": 1.0,
                "vector_similarity": 0.8898122004035864
            }
        ],
        "doc_aggs": [
            {
                "count": 1,
                "doc_id": "5c5999ec7be811ef9cab0242ac120005",
                "doc_name": "1.txt"
            }
        ],
        "total": 1
    }
}
```

Failure:

```json
{
    "code": 102,
    "message": "`datasets` is required."
}
```

---

## CHAT ASSISTANT MANAGEMENT

---

### Create chat assistant

**POST** `/api/v1/chats`

Creates a chat assistant.

#### Request

- Method: POST
- URL: `/api/v1/chats`
- Headers:
  - `'content-Type: application/json'`
  - `'Authorization: Bearer <YOUR_API_KEY>'`
- Body:
  - `"name"`: `string`
  - `"avatar"`: `string`
  - `"dataset_ids"`: `list[string]`
  - `"llm"`: `object`
  - `"prompt"`: `object`

##### Request example

```shell
curl --request POST \
     --url http://{address}/api/v1/chats \
     --header 'Content-Type: application/json' \
     --header 'Authorization: Bearer <YOUR_API_KEY>' \
     --data '{
    "dataset_ids": ["0b2cbc8c877f11ef89070242ac120005"],
    "name":"new_chat_1"
}'
```

##### Request parameters

- `"name"`: (*Body parameter*), `string`, *Required*  
  The name of the chat assistant.
- `"avatar"`: (*Body parameter*), `string`  
  Base64 encoding of the avatar.
- `"dataset_ids"`: (*Body parameter*), `list[string]`  
  The IDs of the associated datasets.
- `"llm"`: (*Body parameter*), `object`  
  The LLM settings for the chat assistant to create. If it is not explicitly set, a JSON object with the following values will be generated as the default. An `llm` JSON object contains the following attributes:  
  - `"model_name"`, `string`  
    The chat model name. If not set, the user's default chat model will be used.  
  - `"temperature"`: `float`  
    Controls the randomness of the model's predictions. A lower temperature results in more conservative responses, while a higher temperature yields more creative and diverse responses. Defaults to `0.1`.  
  - `"top_p"`: `float`  
    Also known as “nucleus sampling”, this parameter sets a threshold to select a smaller set of words to sample from. It focuses on the most likely words, cutting off the less probable ones. Defaults to `0.3`  
  - `"presence_penalty"`: `float`  
    This discourages the model from repeating the same information by penalizing words that have already appeared in the conversation. Defaults to `0.4`.
  - `"frequency penalty"`: `float`  
    Similar to the presence penalty, this reduces the model’s tendency to repeat the same words frequently. Defaults to `0.7`.
- `"prompt"`: (*Body parameter*), `object`  
  Instructions for the LLM to follow. If it is not explicitly set, a JSON object with the following values will be generated as the default. A `prompt` JSON object contains the following attributes:  
  - `"similarity_threshold"`: `float` trovato employs either a combination of weighted keyword similarity and weighted vector cosine similarity, or a combination of weighted keyword similarity and weighted reranking score during retrieval. This argument sets the threshold for similarities between the user query and chunks. If a similarity score falls below this threshold, the corresponding chunk will be excluded from the results. The default value is `0.2`.
  - `"keywords_similarity_weight"`: `float` This argument sets the weight of keyword similarity in the hybrid similarity score with vector cosine similarity or reranking model similarity. By adjusting this weight, you can control the influence of keyword similarity in relation to other similarity measures. The default value is `0.7`.
  - `"top_n"`: `int` This argument specifies the number of top chunks with similarity scores above the `similarity_threshold` that are fed to the LLM. The LLM will *only* access these 'top N' chunks.  The default value is `6`.
  - `"variables"`: `object[]` This argument lists the variables to use in the 'System' field of **Chat Configurations**. Note that:  
    - `"knowledge"` is a reserved variable, which represents the retrieved chunks.
    - All the variables in 'System' should be curly bracketed.
    - The default value is `[{"key": "knowledge", "optional": true}]`.
  - `"rerank_model"`: `string` If it is not specified, vector cosine similarity will be used; otherwise, reranking score will be used.
  - `top_k`: `int` Refers to the process of reordering or selecting the top-k items from a list or set based on a specific ranking criterion. Default to 1024.
  - `"empty_response"`: `string` If nothing is retrieved in the dataset for the user's question, this will be used as the response. To allow the LLM to improvise when nothing is found, leave this blank.
  - `"opener"`: `string` The opening greeting for the user. Defaults to `"Hi! I am your assistant, can I help you?"`.
  - `"show_quote`: `boolean` Indicates whether the source of text should be displayed. Defaults to `true`.
  - `"prompt"`: `string` The prompt content.

#### Response

Success:

```json
{
    "code": 0,
    "data": {
        "avatar": "",
        "create_date": "Thu, 24 Oct 2024 11:18:29 GMT",
        "create_time": 1729768709023,
        "dataset_ids": [
            "527fa74891e811ef9c650242ac120006"
        ],
        "description": "A helpful Assistant",
        "do_refer": "1",
        "id": "b1f2f15691f911ef81180242ac120003",
        "language": "English",
        "llm": {
            "frequency_penalty": 0.7,
            "model_name": "qwen-plus@Tongyi-Qianwen",
            "presence_penalty": 0.4,
            "temperature": 0.1,
            "top_p": 0.3
        },
        "name": "12234",
        "prompt": {
            "empty_response": "Sorry! No relevant content was found in the knowledge base!",
            "keywords_similarity_weight": 0.3,
            "opener": "Hi! I'm your assistant, what can I do for you?",
            "prompt": "You are an intelligent assistant. Please summarize the content of the knowledge base to answer the question. Please list the data in the knowledge base and answer in detail. When all knowledge base content is irrelevant to the question, your answer must include the sentence \"The answer you are looking for is not found in the knowledge base!\" Answers need to consider chat history.\n ",
            "rerank_model": "",
            "similarity_threshold": 0.2,
            "top_n": 6,
            "variables": [
                {
                    "key": "knowledge",
                    "optional": false
                }
            ]
        },
        "prompt_type": "simple",
        "status": "1",
        "tenant_id": "69736c5e723611efb51b0242ac120007",
        "top_k": 1024,
        "update_date": "Thu, 24 Oct 2024 11:18:29 GMT",
        "update_time": 1729768709023
    }
}
```

Failure:

```json
{
    "code": 102,
    "message": "Duplicated chat name in creating dataset."
}
```

---

### Update chat assistant

**PUT** `/api/v1/chats/{chat_id}`

Updates configurations for a specified chat assistant.

#### Request

- Method: PUT
- URL: `/api/v1/chats/{chat_id}`
- Headers:
  - `'content-Type: application/json'`
  - `'Authorization: Bearer <YOUR_API_KEY>'`
- Body:
  - `"name"`: `string`
  - `"avatar"`: `string`
  - `"dataset_ids"`: `list[string]`
  - `"llm"`: `object`
  - `"prompt"`: `object`

##### Request example

```bash
curl --request PUT \
     --url http://{address}/api/v1/chats/{chat_id} \
     --header 'Content-Type: application/json' \
     --header 'Authorization: Bearer <YOUR_API_KEY>' \
     --data '
     {
          "name":"Test"
     }'
```

#### Parameters

- `chat_id`: (*Path parameter*)  
  The ID of the chat assistant to update.
- `"name"`: (*Body parameter*), `string`, *Required*  
  The revised name of the chat assistant.
- `"avatar"`: (*Body parameter*), `string`  
  Base64 encoding of the avatar.
- `"dataset_ids"`: (*Body parameter*), `list[string]`  
  The IDs of the associated datasets.
- `"llm"`: (*Body parameter*), `object`  
  The LLM settings for the chat assistant to create. If it is not explicitly set, a dictionary with the following values will be generated as the default. An `llm` object contains the following attributes:  
  - `"model_name"`, `string`  
    The chat model name. If not set, the user's default chat model will be used.  
  - `"temperature"`: `float`  
    Controls the randomness of the model's predictions. A lower temperature results in more conservative responses, while a higher temperature yields more creative and diverse responses. Defaults to `0.1`.  
  - `"top_p"`: `float`  
    Also known as “nucleus sampling”, this parameter sets a threshold to select a smaller set of words to sample from. It focuses on the most likely words, cutting off the less probable ones. Defaults to `0.3`  
  - `"presence_penalty"`: `float`  
    This discourages the model from repeating the same information by penalizing words that have already appeared in the conversation. Defaults to `0.2`.
  - `"frequency penalty"`: `float`  
    Similar to the presence penalty, this reduces the model’s tendency to repeat the same words frequently. Defaults to `0.7`.
- `"prompt"`: (*Body parameter*), `object`  
  Instructions for the LLM to follow.  A `prompt` object contains the following attributes:  
  - `"similarity_threshold"`: `float` trovato employs either a combination of weighted keyword similarity and weighted vector cosine similarity, or a combination of weighted keyword similarity and weighted rerank score during retrieval. This argument sets the threshold for similarities between the user query and chunks. If a similarity score falls below this threshold, the corresponding chunk will be excluded from the results. The default value is `0.2`.
  - `"keywords_similarity_weight"`: `float` This argument sets the weight of keyword similarity in the hybrid similarity score with vector cosine similarity or reranking model similarity. By adjusting this weight, you can control the influence of keyword similarity in relation to other similarity measures. The default value is `0.7`.
  - `"top_n"`: `int` This argument specifies the number of top chunks with similarity scores above the `similarity_threshold` that are fed to the LLM. The LLM will *only* access these 'top N' chunks.  The default value is `8`.
  - `"variables"`: `object[]` This argument lists the variables to use in the 'System' field of **Chat Configurations**. Note that:  
    - `"knowledge"` is a reserved variable, which represents the retrieved chunks.
    - All the variables in 'System' should be curly bracketed.
    - The default value is `[{"key": "knowledge", "optional": true}]`
  - `"rerank_model"`: `string` If it is not specified, vector cosine similarity will be used; otherwise, reranking score will be used.
  - `"empty_response"`: `string` If nothing is retrieved in the dataset for the user's question, this will be used as the response. To allow the LLM to improvise when nothing is found, leave this blank.
  - `"opener"`: `string` The opening greeting for the user. Defaults to `"Hi! I am your assistant, can I help you?"`.
  - `"show_quote`: `boolean` Indicates whether the source of text should be displayed. Defaults to `true`.
  - `"prompt"`: `string` The prompt content.

#### Response

Success:

```json
{
    "code": 0
}
```

Failure:

```json
{
    "code": 102,
    "message": "Duplicated chat name in updating dataset."
}
```

---

### Delete chat assistants

**DELETE** `/api/v1/chats`

Deletes chat assistants by ID.

#### Request

- Method: DELETE
- URL: `/api/v1/chats`
- Headers:
  - `'content-Type: application/json'`
  - `'Authorization: Bearer <YOUR_API_KEY>'`
- Body:
  - `"ids"`: `list[string]`

##### Request example

```bash
curl --request DELETE \
     --url http://{address}/api/v1/chats \
     --header 'Content-Type: application/json' \
     --header 'Authorization: Bearer <YOUR_API_KEY>' \
     --data '
     {
          "ids": ["test_1", "test_2"]
     }'
```

##### Request parameters

- `"ids"`: (*Body parameter*), `list[string]`  
  The IDs of the chat assistants to delete. If it is not specified, all chat assistants in the system will be deleted.

#### Response

Success:

```json
{
    "code": 0
}
```

Failure:

```json
{
    "code": 102,
    "message": "ids are required"
}
```

---

### List chat assistants

**GET** `/api/v1/chats?page={page}&page_size={page_size}&orderby={orderby}&desc={desc}&name={chat_name}&id={chat_id}`

Lists chat assistants.

#### Request

- Method: GET
- URL: `/api/v1/chats?page={page}&page_size={page_size}&orderby={orderby}&desc={desc}&name={chat_name}&id={chat_id}`
- Headers:
  - `'Authorization: Bearer <YOUR_API_KEY>'`

##### Request example

```bash
curl --request GET \
     --url http://{address}/api/v1/chats?page={page}&page_size={page_size}&orderby={orderby}&desc={desc}&name={chat_name}&id={chat_id} \
     --header 'Authorization: Bearer <YOUR_API_KEY>'
```

##### Request parameters

- `page`: (*Filter parameter*), `integer`  
  Specifies the page on which the chat assistants will be displayed. Defaults to `1`.
- `page_size`: (*Filter parameter*), `integer`  
  The number of chat assistants on each page. Defaults to `30`.
- `orderby`: (*Filter parameter*), `string`  
  The attribute by which the results are sorted. Available options:
  - `create_time` (default)
  - `update_time`
- `desc`: (*Filter parameter*), `boolean`  
  Indicates whether the retrieved chat assistants should be sorted in descending order. Defaults to `true`.
- `id`: (*Filter parameter*), `string`  
  The ID of the chat assistant to retrieve.
- `name`: (*Filter parameter*), `string`  
  The name of the chat assistant to retrieve.

#### Response

Success:

```json
{
    "code": 0,
    "data": [
        {
            "avatar": "",
            "create_date": "Fri, 18 Oct 2024 06:20:06 GMT",
            "create_time": 1729232406637,
            "description": "A helpful Assistant",
            "do_refer": "1",
            "id": "04d0d8e28d1911efa3630242ac120006",
            "dataset_ids": ["527fa74891e811ef9c650242ac120006"],
            "language": "English",
            "llm": {
                "frequency_penalty": 0.7,
                "model_name": "qwen-plus@Tongyi-Qianwen",
                "presence_penalty": 0.4,
                "temperature": 0.1,
                "top_p": 0.3
            },
            "name": "13243",
            "prompt": {
                "empty_response": "Sorry! No relevant content was found in the knowledge base!",
                "keywords_similarity_weight": 0.3,
                "opener": "Hi! I'm your assistant, what can I do for you?",
                "prompt": "You are an intelligent assistant. Please summarize the content of the knowledge base to answer the question. Please list the data in the knowledge base and answer in detail. When all knowledge base content is irrelevant to the question, your answer must include the sentence \"The answer you are looking for is not found in the knowledge base!\" Answers need to consider chat history.\n",
                "rerank_model": "",
                "similarity_threshold": 0.2,
                "top_n": 6,
                "variables": [
                    {
                        "key": "knowledge",
                        "optional": false
                    }
                ]
            },
            "prompt_type": "simple",
            "status": "1",
            "tenant_id": "69736c5e723611efb51b0242ac120007",
            "top_k": 1024,
            "update_date": "Fri, 18 Oct 2024 06:20:06 GMT",
            "update_time": 1729232406638
        }
    ]
}
```

Failure:

```json
{
    "code": 102,
    "message": "The chat doesn't exist"
}
```

---

## SESSION MANAGEMENT

---

### Create session with chat assistant

**POST** `/api/v1/chats/{chat_id}/sessions`

Creates a session with a chat assistant.

#### Request

- Method: POST
- URL: `/api/v1/chats/{chat_id}/sessions`
- Headers:
  - `'content-Type: application/json'`
  - `'Authorization: Bearer <YOUR_API_KEY>'`
- Body:
  - `"name"`: `string`
  - `"user_id"`: `string` (optional)

##### Request example

```bash
curl --request POST \
     --url http://{address}/api/v1/chats/{chat_id}/sessions \
     --header 'Content-Type: application/json' \
     --header 'Authorization: Bearer <YOUR_API_KEY>' \
     --data '
     {
          "name": "new session"
     }'
```

##### Request parameters

- `chat_id`: (*Path parameter*)  
  The ID of the associated chat assistant.
- `"name"`: (*Body parameter*), `string`  
  The name of the chat session to create.
- `"user_id"`: (*Body parameter*), `string`  
  Optional user-defined ID.

#### Response

Success:

```json
{
    "code": 0,
    "data": {
        "chat_id": "2ca4b22e878011ef88fe0242ac120005",
        "create_date": "Fri, 11 Oct 2024 08:46:14 GMT",
        "create_time": 1728636374571,
        "id": "4606b4ec87ad11efbc4f0242ac120006",
        "messages": [
            {
                "content": "Hi! I am your assistant，can I help you?",
                "role": "assistant"
            }
        ],
        "name": "new session",
        "update_date": "Fri, 11 Oct 2024 08:46:14 GMT",
        "update_time": 1728636374571
    }
}
```

Failure:

```json
{
    "code": 102,
    "message": "Name cannot be empty."
}
```

---

### Update chat assistant's session

**PUT** `/api/v1/chats/{chat_id}/sessions/{session_id}`

Updates a session of a specified chat assistant.

#### Request

- Method: PUT
- URL: `/api/v1/chats/{chat_id}/sessions/{session_id}`
- Headers:
  - `'content-Type: application/json'`
  - `'Authorization: Bearer <YOUR_API_KEY>'`
- Body:
  - `"name`: `string`
  - `"user_id`: `string` (optional)

##### Request example

```bash
curl --request PUT \
     --url http://{address}/api/v1/chats/{chat_id}/sessions/{session_id} \
     --header 'Content-Type: application/json' \
     --header 'Authorization: Bearer <YOUR_API_KEY>' \
     --data '
     {
          "name": "<REVISED_SESSION_NAME_HERE>"
     }'
```

##### Request Parameter

- `chat_id`: (*Path parameter*)  
  The ID of the associated chat assistant.
- `session_id`: (*Path parameter*)  
  The ID of the session to update.
- `"name"`: (*Body Parameter*), `string`  
  The revised name of the session.
- `"user_id"`: (*Body parameter*), `string`  
  Optional user-defined ID.

#### Response

Success:

```json
{
    "code": 0
}
```

Failure:

```json
{
    "code": 102,
    "message": "Name cannot be empty."
}
```

---

### List chat assistant's sessions

**GET** `/api/v1/chats/{chat_id}/sessions?page={page}&page_size={page_size}&orderby={orderby}&desc={desc}&name={session_name}&id={session_id}`

Lists sessions associated with a specified chat assistant.

#### Request

- Method: GET
- URL: `/api/v1/chats/{chat_id}/sessions?page={page}&page_size={page_size}&orderby={orderby}&desc={desc}&name={session_name}&id={session_id}&user_id={user_id}`
- Headers:
  - `'Authorization: Bearer <YOUR_API_KEY>'`

##### Request example

```bash
curl --request GET \
     --url http://{address}/api/v1/chats/{chat_id}/sessions?page={page}&page_size={page_size}&orderby={orderby}&desc={desc}&name={session_name}&id={session_id} \
     --header 'Authorization: Bearer <YOUR_API_KEY>'
```

##### Request Parameters

- `chat_id`: (*Path parameter*)  
  The ID of the associated chat assistant.
- `page`: (*Filter parameter*), `integer`  
  Specifies the page on which the sessions will be displayed. Defaults to `1`.
- `page_size`: (*Filter parameter*), `integer`  
  The number of sessions on each page. Defaults to `30`.
- `orderby`: (*Filter parameter*), `string`  
  The field by which sessions should be sorted. Available options:  
  - `create_time` (default)
  - `update_time`
- `desc`: (*Filter parameter*), `boolean`  
  Indicates whether the retrieved sessions should be sorted in descending order. Defaults to `true`.
- `name`: (*Filter parameter*) `string`  
  The name of the chat session to retrieve.
- `id`: (*Filter parameter*), `string`  
  The ID of the chat session to retrieve.
- `user_id`: (*Filter parameter*), `string`  
  The optional user-defined ID passed in when creating session.

#### Response

Success:

```json
{
    "code": 0,
    "data": [
        {
            "chat": "2ca4b22e878011ef88fe0242ac120005",
            "create_date": "Fri, 11 Oct 2024 08:46:43 GMT",
            "create_time": 1728636403974,
            "id": "578d541e87ad11ef96b90242ac120006",
            "messages": [
                {
                    "content": "Hi! I am your assistant，can I help you?",
                    "role": "assistant"
                }
            ],
            "name": "new session",
            "update_date": "Fri, 11 Oct 2024 08:46:43 GMT",
            "update_time": 1728636403974
        }
    ]
}
```

Failure:

```json
{
    "code": 102,
    "message": "The session doesn't exist"
}
```

---

### Delete chat assistant's sessions

**DELETE** `/api/v1/chats/{chat_id}/sessions`

Deletes sessions of a chat assistant by ID.

#### Request

- Method: DELETE
- URL: `/api/v1/chats/{chat_id}/sessions`
- Headers:
  - `'content-Type: application/json'`
  - `'Authorization: Bearer <YOUR_API_KEY>'`
- Body:
  - `"ids"`: `list[string]`

##### Request example

```bash
curl --request DELETE \
     --url http://{address}/api/v1/chats/{chat_id}/sessions \
     --header 'Content-Type: application/json' \
     --header 'Authorization: Bearer <YOUR_API_KEY>' \
     --data '
     {
          "ids": ["test_1", "test_2"]
     }'
```

##### Request Parameters

- `chat_id`: (*Path parameter*)  
  The ID of the associated chat assistant.
- `"ids"`: (*Body Parameter*), `list[string]`  
  The IDs of the sessions to delete. If it is not specified, all sessions associated with the specified chat assistant will be deleted.

#### Response

Success:

```json
{
    "code": 0
}
```

Failure:

```json
{
    "code": 102,
    "message": "The chat doesn't own the session"
}
```

---

### Converse with chat assistant

**POST** `/api/v1/chats/{chat_id}/completions`

Asks a specified chat assistant a question to start an AI-powered conversation.

:::tip NOTE

- In streaming mode, not all responses include a reference, as this depends on the system's judgement.
- In streaming mode, the last message is an empty message:

  ```json
  data:
  {
    "code": 0,
    "data": true
  }
  ```

:::

#### Request

- Method: POST
- URL: `/api/v1/chats/{chat_id}/completions`
- Headers:
  - `'content-Type: application/json'`
  - `'Authorization: Bearer <YOUR_API_KEY>'`
- Body:
  - `"question"`: `string`
  - `"stream"`: `boolean`
  - `"session_id"`: `string` (optional)
  - `"user_id`: `string` (optional)

##### Request example

```bash
curl --request POST \
     --url http://{address}/api/v1/chats/{chat_id}/completions \
     --header 'Content-Type: application/json' \
     --header 'Authorization: Bearer <YOUR_API_KEY>' \
     --data-binary '
     {
     }'
```

```bash
curl --request POST \
     --url http://{address}/api/v1/chats/{chat_id}/completions \
     --header 'Content-Type: application/json' \
     --header 'Authorization: Bearer <YOUR_API_KEY>' \
     --data-binary '
     {
          "question": "Who are you",
          "stream": true,
          "session_id":"9fa7691cb85c11ef9c5f0242ac120005"
     }'
```

##### Request Parameters

- `chat_id`: (*Path parameter*)  
  The ID of the associated chat assistant.
- `"question"`: (*Body Parameter*), `string`, *Required*  
  The question to start an AI-powered conversation.
- `"stream"`: (*Body Parameter*), `boolean`  
  Indicates whether to output responses in a streaming way:
  - `true`: Enable streaming (default).
  - `false`: Disable streaming.
- `"session_id"`: (*Body Parameter*)  
  The ID of session. If it is not provided, a new session will be generated.
- `"user_id"`: (*Body parameter*), `string`  
  The optional user-defined ID. Valid *only* when no `session_id` is provided.

#### Response

Success without `session_id`:

```json
data:{
    "code": 0,
    "message": "",
    "data": {
        "answer": "Hi! I'm your assistant, what can I do for you?",
        "reference": {},
        "audio_binary": null,
        "id": null,
        "session_id": "b01eed84b85611efa0e90242ac120005"
    }
}
data:{
    "code": 0,
    "message": "",
    "data": true
}
```

Success with `session_id`:

```json
data:{
    "code": 0,
    "data": {
        "answer": "I am an intelligent assistant designed to help answer questions by summarizing content from a",
        "reference": {},
        "audio_binary": null,
        "id": "a84c5dd4-97b4-4624-8c3b-974012c8000d",
        "session_id": "82b0ab2a9c1911ef9d870242ac120006"
    }
}
data:{
    "code": 0,
    "data": {
        "answer": "I am an intelligent assistant designed to help answer questions by summarizing content from a knowledge base. My responses are based on the information available in the knowledge base and",
        "reference": {},
        "audio_binary": null,
        "id": "a84c5dd4-97b4-4624-8c3b-974012c8000d",
        "session_id": "82b0ab2a9c1911ef9d870242ac120006"
    }
}
data:{
    "code": 0,
    "data": {
        "answer": "I am an intelligent assistant designed to help answer questions by summarizing content from a knowledge base. My responses are based on the information available in the knowledge base and any relevant chat history.",
        "reference": {},
        "audio_binary": null,
        "id": "a84c5dd4-97b4-4624-8c3b-974012c8000d",
        "session_id": "82b0ab2a9c1911ef9d870242ac120006"
    }
}
data:{
    "code": 0,
    "data": {
        "answer": "I am an intelligent assistant designed to help answer questions by summarizing content from a knowledge base ##0$$. My responses are based on the information available in the knowledge base and any relevant chat history.",
        "reference": {
            "total": 1,
            "chunks": [
                {
                    "id": "faf26c791128f2d5e821f822671063bd",
                    "content": "xxxxxxxx",
                    "document_id": "dd58f58e888511ef89c90242ac120006",
                    "document_name": "1.txt",
                    "dataset_id": "8e83e57a884611ef9d760242ac120006",
                    "image_id": "",
                    "similarity": 0.7,
                    "vector_similarity": 0.0,
                    "term_similarity": 1.0,
                    "positions": [
                        ""
                    ]
                }
            ],
            "doc_aggs": [
                {
                    "doc_name": "1.txt",
                    "doc_id": "dd58f58e888511ef89c90242ac120006",
                    "count": 1
                }
            ]
        },
        "prompt": "xxxxxxxxxxx",
        "id": "a84c5dd4-97b4-4624-8c3b-974012c8000d",
        "session_id": "82b0ab2a9c1911ef9d870242ac120006"
    }
}
data:{
    "code": 0,
    "data": true
}
```

Failure:

```json
{
    "code": 102,
    "message": "Please input your question."
}
```

---

### Create session with agent

**POST** `/api/v1/agents/{agent_id}/sessions`

Creates a session with an agent.

#### Request

- Method: POST
- URL: `/api/v1/agents/{agent_id}/sessions?user_id={user_id}`
- Headers:
  - `'content-Type: application/json' or 'multipart/form-data'`
  - `'Authorization: Bearer <YOUR_API_KEY>'`
- Body:
  - the required parameters:`str`
  - other parameters:
    The parameters specified in the **Begin** component.

##### Request example

If the **Begin** component in your agent does not take required parameters:

```bash
curl --request POST \
     --url http://{address}/api/v1/agents/{agent_id}/sessions \
     --header 'Content-Type: application/json' \
     --header 'Authorization: Bearer <YOUR_API_KEY>' \
     --data '{
     }'
```

If the **Begin** component in your agent takes required parameters:

```bash
curl --request POST \
     --url http://{address}/api/v1/agents/{agent_id}/sessions \
     --header 'Content-Type: application/json' \
     --header 'Authorization: Bearer <YOUR_API_KEY>' \
     --data '{
            "lang":"Japanese",
            "file":"Who are you"
     }'
```

If the **Begin** component in your agent takes required file parameters:

```bash
curl --request POST \
     --url http://{address}/api/v1/agents/{agent_id}/sessions?user_id={user_id} \
     --header 'Content-Type: multipart/form-data' \
     --header 'Authorization: Bearer <YOUR_API_KEY>' \
     --form '<FILE_KEY>=@./test1.png'    
```

##### Request parameters

- `agent_id`: (*Path parameter*)  
  The ID of the associated agent.
- `user_id`: (*Filter parameter*)
  The optional user-defined ID for parsing docs (especially images) when creating a session while uploading files.

#### Response

Success:

```json
{
    "code": 0,
    "data": {
        "agent_id": "b4a39922b76611efaa1a0242ac120006",
        "dsl": {
            "answer": [],
            "components": {
                "Answer:GreenReadersDrum": {
                    "downstream": [],
                    "obj": {
                        "component_name": "Answer",
                        "inputs": [],
                        "output": null,
                        "params": {}
                    },
                    "upstream": []
                },
                "begin": {
                    "downstream": [],
                    "obj": {
                        "component_name": "Begin",
                        "inputs": [],
                        "output": {},
                        "params": {}
                    },
                    "upstream": []
                }
            },
            "embed_id": "",
            "graph": {
                "edges": [],
                "nodes": [
                    {
                        "data": {
                            "label": "Begin",
                            "name": "begin"
                        },
                        "dragging": false,
                        "height": 44,
                        "id": "begin",
                        "position": {
                            "x": 53.25688640427177,
                            "y": 198.37155679786412
                        },
                        "positionAbsolute": {
                            "x": 53.25688640427177,
                            "y": 198.37155679786412
                        },
                        "selected": false,
                        "sourcePosition": "left",
                        "targetPosition": "right",
                        "type": "beginNode",
                        "width": 200
                    },
                    {
                        "data": {
                            "form": {},
                            "label": "Answer",
                            "name": "dialog_0"
                        },
                        "dragging": false,
                        "height": 44,
                        "id": "Answer:GreenReadersDrum",
                        "position": {
                            "x": 360.43473114516974,
                            "y": 207.29298425089348
                        },
                        "positionAbsolute": {
                            "x": 360.43473114516974,
                            "y": 207.29298425089348
                        },
                        "selected": false,
                        "sourcePosition": "right",
                        "targetPosition": "left",
                        "type": "logicNode",
                        "width": 200
                    }
                ]
            },
            "history": [],
            "messages": [],
            "path": [
                [
                    "begin"
                ],
                []
            ],
            "reference": []
        },
        "id": "2581031eb7a311efb5200242ac120005",
        "message": [
            {
                "content": "Hi! I'm your smart assistant. What can I do for you?",
                "role": "assistant"
            }
        ],
        "source": "agent",
        "user_id": "69736c5e723611efb51b0242ac120007"
    }
}
```

Failure:

```json
{
    "code": 102,
    "message": "Agent not found."
}
```

---

### Converse with agent

**POST** `/api/v1/agents/{agent_id}/completions`  

Asks a specified agent a question to start an AI-powered conversation.

:::tip NOTE

- In streaming mode, not all responses include a reference, as this depends on the system's judgement.
- In streaming mode, the last message is an empty message:

  ```json
  data:
  {
    "code": 0,
    "data": true
  }
  ```

:::

#### Request

- Method: POST
- URL: `/api/v1/agents/{agent_id}/completions`
- Headers:
  - `'content-Type: application/json'`
  - `'Authorization: Bearer <YOUR_API_KEY>'`
- Body:
  - `"question"`: `string`
  - `"stream"`: `boolean`
  - `"session_id"`: `string`
  - `"user_id"`: `string`(optional)
  - `"sync_dsl"`: `boolean` (optional)
  - other parameters: `string`

:::info IMPORTANT
You can include custom parameters in the request body, but first ensure they are defined in the [Begin](../guides/agent/agent_component_reference/begin.mdx) agent component.
:::

##### Request example

- If the **Begin** component does not take parameters, the following code will create a session.

```bash
curl --request POST \
     --url http://{address}/api/v1/agents/{agent_id}/completions \
     --header 'Content-Type: application/json' \
     --header 'Authorization: Bearer <YOUR_API_KEY>' \
     --data-binary '
     {
     }'
```

- If the **Begin** component takes parameters, the following code will create a session.  

```bash
curl --request POST \
     --url http://{address}/api/v1/agents/{agent_id}/completions \
     --header 'Content-Type: application/json' \
     --header 'Authorization: Bearer <YOUR_API_KEY>' \
     --data-binary '
     {
          "lang":"English",
          "file":"How is the weather tomorrow?"
     }'
```

The following code will execute the completion process

```bash
curl --request POST \
     --url http://{address}/api/v1/agents/{agent_id}/completions \
     --header 'Content-Type: application/json' \
     --header 'Authorization: Bearer <YOUR_API_KEY>' \
     --data-binary '
     {
          "question": "Hello",
          "stream": true,
          "session_id": "cb2f385cb86211efa36e0242ac120005"
     }'
```

##### Request Parameters

- `agent_id`: (*Path parameter*), `string`  
  The ID of the associated agent.
- `"question"`: (*Body Parameter*), `string`, *Required*  
  The question to start an AI-powered conversation.
- `"stream"`: (*Body Parameter*), `boolean`  
  Indicates whether to output responses in a streaming way:  
  - `true`: Enable streaming (default).
  - `false`: Disable streaming.
- `"session_id"`: (*Body Parameter*)  
  The ID of the session. If it is not provided, a new session will be generated.
- `"user_id"`: (*Body parameter*), `string`  
  The optional user-defined ID. Valid *only* when no `session_id` is provided.
- `"sync_dsl"`: (*Body parameter*), `boolean`
  Whether to synchronize the changes to existing sessions when an agent is modified, defaults to `false`.
- Other parameters: (*Body Parameter*)  
  Parameters specified in the **Begin** component.

#### Response

success without `session_id` provided and with no parameters specified in the **Begin** component:

```json
data:{
    "code": 0,
    "message": "",
    "data": {
        "answer": "Hi! I'm your smart assistant. What can I do for you?",
        "reference": {},
        "id": "31e6091d-88d4-441b-ac65-eae1c055be7b",
        "session_id": "2987ad3eb85f11efb2a70242ac120005"
    }
}
data:{
    "code": 0,
    "message": "",
    "data": true
}
```

Success without `session_id` provided and with parameters specified in the **Begin** component:

```json
data:{
    "code": 0,
    "message": "",
    "data": {
        "session_id": "eacb36a0bdff11ef97120242ac120006",
        "answer": "",
        "reference": [],
        "param": [
            {
                "key": "lang",
                "name": "Target Language",
                "optional": false,
                "type": "line",
                "value": "English"
            },
            {
                "key": "file",
                "name": "Files",
                "optional": false,
                "type": "file",
                "value": "How is the weather tomorrow?"
            },
            {
                "key": "hhyt",
                "name": "hhty",
                "optional": true,
                "type": "line"
            }
        ]
    }
}
data:
```

Success with parameters specified in the **Begin** component:

```json
data:{
    "code": 0,
    "message": "",
    "data": {
        "answer": "How",
        "reference": {},
        "id": "0379ac4c-b26b-4a44-8b77-99cebf313fdf",
        "session_id": "4399c7d0b86311efac5b0242ac120005"
    }
}
data:{
    "code": 0,
    "message": "",
    "data": {
        "answer": "How is",
        "reference": {},
        "id": "0379ac4c-b26b-4a44-8b77-99cebf313fdf",
        "session_id": "4399c7d0b86311efac5b0242ac120005"
    }
}
data:{
    "code": 0,
    "message": "",
    "data": {
        "answer": "How is the",
        "reference": {},
        "id": "0379ac4c-b26b-4a44-8b77-99cebf313fdf",
        "session_id": "4399c7d0b86311efac5b0242ac120005"
    }
}
data:{
    "code": 0,
    "message": "",
    "data": {
        "answer": "How is the weather",
        "reference": {},
        "id": "0379ac4c-b26b-4a44-8b77-99cebf313fdf",
        "session_id": "4399c7d0b86311efac5b0242ac120005"
    }
}
data:{
    "code": 0,
    "message": "",
    "data": {
        "answer": "How is the weather tomorrow",
        "reference": {},
        "id": "0379ac4c-b26b-4a44-8b77-99cebf313fdf",
        "session_id": "4399c7d0b86311efac5b0242ac120005"
    }
}
data:{
    "code": 0,
    "message": "",
    "data": {
        "answer": "How is the weather tomorrow?",
        "reference": {},
        "id": "0379ac4c-b26b-4a44-8b77-99cebf313fdf",
        "session_id": "4399c7d0b86311efac5b0242ac120005"
    }
}
data:{
    "code": 0,
    "message": "",
    "data": {
        "answer": "How is the weather tomorrow?",
        "reference": {},
        "id": "0379ac4c-b26b-4a44-8b77-99cebf313fdf",
        "session_id": "4399c7d0b86311efac5b0242ac120005"
    }
}
data:{
    "code": 0,
    "message": "",
    "data": true
}
```

Failure:

```json
{
    "code": 102,
    "message": "`question` is required."
}
```

---

### List agent sessions

**GET** `/api/v1/agents/{agent_id}/sessions?page={page}&page_size={page_size}&orderby={orderby}&desc={desc}&id={session_id}&user_id={user_id}&dsl={dsl}`

Lists sessions associated with a specified agent.

#### Request

- Method: GET
- URL: `/api/v1/agents/{agent_id}/sessions?page={page}&page_size={page_size}&orderby={orderby}&desc={desc}&id={session_id}`
- Headers:
  - `'Authorization: Bearer <YOUR_API_KEY>'`

##### Request example

```bash
curl --request GET \
     --url http://{address}/api/v1/agents/{agent_id}/sessions?page={page}&page_size={page_size}&orderby={orderby}&desc={desc}&id={session_id}&user_id={user_id} \
     --header 'Authorization: Bearer <YOUR_API_KEY>'
```

##### Request Parameters

- `agent_id`: (*Path parameter*)  
  The ID of the associated agent.
- `page`: (*Filter parameter*), `integer`  
  Specifies the page on which the sessions will be displayed. Defaults to `1`.
- `page_size`: (*Filter parameter*), `integer`  
  The number of sessions on each page. Defaults to `30`.
- `orderby`: (*Filter parameter*), `string`  
  The field by which sessions should be sorted. Available options:  
  - `create_time` (default)
  - `update_time`
- `desc`: (*Filter parameter*), `boolean`  
  Indicates whether the retrieved sessions should be sorted in descending order. Defaults to `true`.
- `id`: (*Filter parameter*), `string`  
  The ID of the agent session to retrieve.
- `user_id`: (*Filter parameter*), `string`  
  The optional user-defined ID passed in when creating session.
- `dsl`: (*Filter parameter*), `boolean`  
  Indicates whether to include the dsl field of the sessions in the response. Defaults to `true`.

#### Response

Success:

```json
{
    "code": 0,
    "data": [{
        "agent_id": "e9e2b9c2b2f911ef801d0242ac120006",
        "dsl": {
            "answer": [],
            "components": {
                "Answer:OrangeTermsBurn": {
                    "downstream": [],
                    "obj": {
                        "component_name": "Answer",
                        "params": {}
                    },
                    "upstream": []
                },
                "Generate:SocialYearsRemain": {
                    "downstream": [],
                    "obj": {
                        "component_name": "Generate",
                        "params": {
                            "cite": true,
                            "frequency_penalty": 0.7,
                            "llm_id": "gpt-4o___OpenAI-API@OpenAI-API-Compatible",
                            "message_history_window_size": 12,
                            "parameters": [],
                            "presence_penalty": 0.4,
                            "prompt": "Please summarize the following paragraph. Pay attention to the numbers and do not make things up. The paragraph is as follows:\n{input}\nThis is what you need to summarize.",
                            "temperature": 0.1,
                            "top_p": 0.3
                        }
                    },
                    "upstream": []
                },
                "begin": {
                    "downstream": [],
                    "obj": {
                        "component_name": "Begin",
                        "params": {}
                    },
                    "upstream": []
                }
            },
            "graph": {
                "edges": [],
                "nodes": [
                    {
                        "data": {
                            "label": "Begin",
                            "name": "begin"
                        },
                        "height": 44,
                        "id": "begin",
                        "position": {
                            "x": 50,
                            "y": 200
                        },
                        "sourcePosition": "left",
                        "targetPosition": "right",
                        "type": "beginNode",
                        "width": 200
                    },
                    {
                        "data": {
                            "form": {
                                "cite": true,
                                "frequencyPenaltyEnabled": true,
                                "frequency_penalty": 0.7,
                                "llm_id": "gpt-4o___OpenAI-API@OpenAI-API-Compatible",
                                "maxTokensEnabled": true,
                                "message_history_window_size": 12,
                                "parameters": [],
                                "presencePenaltyEnabled": true,
                                "presence_penalty": 0.4,
                                "prompt": "Please summarize the following paragraph. Pay attention to the numbers and do not make things up. The paragraph is as follows:\n{input}\nThis is what you need to summarize.",
                                "temperature": 0.1,
                                "temperatureEnabled": true,
                                "topPEnabled": true,
                                "top_p": 0.3
                            },
                            "label": "Generate",
                            "name": "Generate Answer_0"
                        },
                        "dragging": false,
                        "height": 105,
                        "id": "Generate:SocialYearsRemain",
                        "position": {
                            "x": 561.3457829707513,
                            "y": 178.7211182312641
                        },
                        "positionAbsolute": {
                            "x": 561.3457829707513,
                            "y": 178.7211182312641
                        },
                        "selected": true,
                        "sourcePosition": "right",
                        "targetPosition": "left",
                        "type": "generateNode",
                        "width": 200
                    },
                    {
                        "data": {
                            "form": {},
                            "label": "Answer",
                            "name": "Dialogue_0"
                        },
                        "height": 44,
                        "id": "Answer:OrangeTermsBurn",
                        "position": {
                            "x": 317.2368194777658,
                            "y": 218.30635555445093
                        },
                        "sourcePosition": "right",
                        "targetPosition": "left",
                        "type": "logicNode",
                        "width": 200
                    }
                ]
            },
            "history": [],
            "messages": [],
            "path": [],
            "reference": []
        },
        "id": "792dde22b2fa11ef97550242ac120006",
        "message": [
            {
                "content": "Hi! I'm your smart assistant. What can I do for you?",
                "role": "assistant"
            }
        ],
        "source": "agent",
        "user_id": ""
    }]
}
```

Failure:

```json
{
    "code": 102,
    "message": "You don't own the agent ccd2f856b12311ef94ca0242ac1200052."
}
```

---

### Delete agent's sessions

**DELETE** `/api/v1/agents/{agent_id}/sessions`

Deletes sessions of a agent by ID.

#### Request

- Method: DELETE
- URL: `/api/v1/agents/{agent_id}/sessions`
- Headers:
  - `'content-Type: application/json'`
  - `'Authorization: Bearer <YOUR_API_KEY>'`
- Body:
  - `"ids"`: `list[string]`

##### Request example

```bash
curl --request DELETE \
     --url http://{address}/api/v1/agents/{agent_id}/sessions \
     --header 'Content-Type: application/json' \
     --header 'Authorization: Bearer <YOUR_API_KEY>' \
     --data '
     {
          "ids": ["test_1", "test_2"]
     }'
```

##### Request Parameters

- `agent_id`: (*Path parameter*)  
  The ID of the associated agent.
- `"ids"`: (*Body Parameter*), `list[string]`  
  The IDs of the sessions to delete. If it is not specified, all sessions associated with the specified agent will be deleted.

#### Response

Success:

```json
{
    "code": 0
}
```

Failure:

```json
{
    "code": 102,
    "message": "The agent doesn't own the session cbd31e52f73911ef93b232903b842af6"
}
```

---

### Related Questions

**POST** `/api/v1/conversation/related_questions`

Generates five to ten alternative question strings from the user's original query to retrieve more relevant search results.

:::tip NOTE
The chat model dynamically determines the number of questions to generate based on the instruction, typically between five and ten.
:::

#### Request

- Method: POST
- URL: `/api/v1/conversation/related_questions`
- Headers:
  - `'content-Type: application/json'`
  - `'Authorization: Bearer <YOUR_API_KEY>'`
- Body:
  - `"question"`: `string`

##### Request example

```bash
curl --request DELETE \
     --url http://{address}/api/v1/conversation/related_questions \
     --header 'Content-Type: application/json' \
     --header 'Authorization: Bearer <YOUR_API_KEY>' \
     --data '
     {
          "question": "What are the key advantages of Neovim over Vim?"
     }'
```

##### Request Parameters

- `"question"`: (*Body Parameter*), `string`
  The original user question.

#### Response

Success:

```json
{
    "code": 0,
    "data": [
        "What makes Neovim superior to Vim in terms of features?",
        "How do the benefits of Neovim compare to those of Vim?",
        "What advantages does Neovim offer that are not present in Vim?",
        "In what ways does Neovim outperform Vim in functionality?",
        "What are the most significant improvements in Neovim compared to Vim?",
        "What unique advantages does Neovim bring to the table over Vim?",
        "How does the user experience in Neovim differ from Vim in terms of benefits?",
        "What are the top reasons to switch from Vim to Neovim?",
        "What features of Neovim are considered more advanced than those in Vim?"
    ],
    "message": "success"
}
```

Failure:

```json
{
    "code": 401,
    "data": null,
    "message": "<Unauthorized '401: Unauthorized'>"
}
```

---

## AGENT MANAGEMENT

---

### List agents

**GET** `/api/v1/agents?page={page}&page_size={page_size}&orderby={orderby}&desc={desc}&name={agent_name}&id={agent_id}`

Lists agents.

#### Request

- Method: GET
- URL: `/api/v1/agents?page={page}&page_size={page_size}&orderby={orderby}&desc={desc}&name={agent_name}&id={agent_id}`
- Headers:
  - `'Authorization: Bearer <YOUR_API_KEY>'`

##### Request example

```bash
curl --request GET \
     --url http://{address}/api/v1/agents?page={page}&page_size={page_size}&orderby={orderby}&desc={desc}&name={agent_name}&id={agent_id} \
     --header 'Authorization: Bearer <YOUR_API_KEY>'
```

##### Request parameters

- `page`: (*Filter parameter*), `integer`  
  Specifies the page on which the agents will be displayed. Defaults to `1`.
- `page_size`: (*Filter parameter*), `integer`  
  The number of agents on each page. Defaults to `30`.
- `orderby`: (*Filter parameter*), `string`  
  The attribute by which the results are sorted. Available options:
  - `create_time` (default)
  - `update_time`
- `desc`: (*Filter parameter*), `boolean`  
  Indicates whether the retrieved agents should be sorted in descending order. Defaults to `true`.
- `id`: (*Filter parameter*), `string`  
  The ID of the agent to retrieve.
- `name`: (*Filter parameter*), `string`  
  The name of the agent to retrieve.

#### Response

Success:

```json
{
    "code": 0,
    "data": [
        {
            "avatar": null,
            "canvas_type": null,
            "create_date": "Thu, 05 Dec 2024 19:10:36 GMT",
            "create_time": 1733397036424,
            "description": null,
            "dsl": {
                "answer": [],
                "components": {
                    "begin": {
                        "downstream": [],
                        "obj": {
                            "component_name": "Begin",
                            "params": {}
                        },
                        "upstream": []
                    }
                },
                "graph": {
                    "edges": [],
                    "nodes": [
                        {
                            "data": {
                                "label": "Begin",
                                "name": "begin"
                            },
                            "height": 44,
                            "id": "begin",
                            "position": {
                                "x": 50,
                                "y": 200
                            },
                            "sourcePosition": "left",
                            "targetPosition": "right",
                            "type": "beginNode",
                            "width": 200
                        }
                    ]
                },
                "history": [],
                "messages": [],
                "path": [],
                "reference": []
            },
            "id": "8d9ca0e2b2f911ef9ca20242ac120006",
            "title": "123465",
            "update_date": "Thu, 05 Dec 2024 19:10:56 GMT",
            "update_time": 1733397056801,
            "user_id": "69736c5e723611efb51b0242ac120007"
        }
    ]
}
```

Failure:

```json
{
    "code": 102,
    "message": "The agent doesn't exist."
}
```

---<|MERGE_RESOLUTION|>--- conflicted
+++ resolved
@@ -5,11 +5,7 @@
 
 # HTTP API
 
-<<<<<<< HEAD
 A complete reference for Trovato's RESTful API. Before proceeding, please ensure you [have your trovato API key ready for authentication](https://trovato.ai/docs/dev/acquire_trovato_api_key).
-=======
-A complete reference for RAGFlow's RESTful API. Before proceeding, please ensure you [have your RAGFlow API key ready for authentication](../guides/models/llm_api_key_setup.md).
->>>>>>> 8fb5edd9
 
 ---
 
@@ -1245,26 +1241,16 @@
     "code": 0,
     "data": {
         "chunk": {
-<<<<<<< HEAD
             "content": "trovato content",
-            "create_time": "2024-10-16 08:05:04",
-            "create_timestamp": 1729065904.581025,
+            "create_time": "2024-12-30 16:59:55",
+            "create_timestamp": 1735549195.969164,
             "dataset_id": [
                 "c7ee74067a2c11efb21c0242ac120006"
             ],
             "document_id": "5c5999ec7be811ef9cab0242ac120005",
             "id": "d78435d142bd5cf6704da62c778795c5",
-            "important_keywords": []
-=======
-            "content": "who are you",
-            "create_time": "2024-12-30 16:59:55",
-            "create_timestamp": 1735549195.969164,
-            "dataset_id": "72f36e1ebdf411efb7250242ac120006",
-            "document_id": "61d68474be0111ef98dd0242ac120006",
-            "id": "12ccdc56e59837e5",
             "important_keywords": [],
             "questions": []
->>>>>>> 8fb5edd9
         }
     }
 }

# base stage
FROM ubuntu:22.04 AS base
USER root
SHELL ["/bin/bash", "-c"]

ARG NEED_MIRROR=0
ARG LIGHTEN=0
ENV LIGHTEN=${LIGHTEN}

WORKDIR /ragflow

# Copy models downloaded via download_deps.py
RUN mkdir -p /ragflow/rag/res/deepdoc /root/.ragflow
RUN --mount=type=bind,from=trovato-deps,source=/huggingface.co,target=/huggingface.co \
    cp /huggingface.co/InfiniFlow/huqie/huqie.txt.trie /ragflow/rag/res/ && \
    tar --exclude='.*' -cf - \
        /huggingface.co/InfiniFlow/text_concat_xgb_v1.0 \
        /huggingface.co/InfiniFlow/deepdoc \
        | tar -xf - --strip-components=3 -C /ragflow/rag/res/deepdoc 
RUN --mount=type=bind,from=trovato-deps,source=/huggingface.co,target=/huggingface.co \
    if [ "$LIGHTEN" != "1" ]; then \
        (tar -cf - \
<<<<<<< HEAD
            /huggingface.co/BAAI/bge-base-en-v1.5 \
            /huggingface.co/BAAI/bge-reranker-v2-m3 \
=======
            /huggingface.co/BAAI/bge-large-zh-v1.5 \
            /huggingface.co/maidalun1020/bce-embedding-base_v1 \
>>>>>>> 8fb5edd9
            | tar -xf - --strip-components=2 -C /root/.ragflow) \
    fi

# https://github.com/chrismattmann/tika-python
# This is the only way to run python-tika without internet access. Without this set, the default is to check the tika version and pull latest every time from Apache.
RUN --mount=type=bind,from=trovato-deps,source=/,target=/deps \
    cp -r /deps/nltk_data /root/ && \
    cp /deps/tika-server-standard-3.0.0.jar /deps/tika-server-standard-3.0.0.jar.md5 /ragflow/ && \
    cp /deps/cl100k_base.tiktoken /ragflow/9b5ad71b2ce5302211f9c61530b329a4922fc6a4

ENV TIKA_SERVER_JAR="file:///ragflow/tika-server-standard-3.0.0.jar"
ENV DEBIAN_FRONTEND=noninteractive

# Setup apt
# Python package and implicit dependencies:
# opencv-python: libglib2.0-0 libglx-mesa0 libgl1
# aspose-slides: pkg-config libicu-dev libgdiplus         libssl1.1_1.1.1f-1ubuntu2_amd64.deb
# python-pptx:   default-jdk                              tika-server-standard-3.0.0.jar
# selenium:      libatk-bridge2.0-0                       chrome-linux64-121-0-6167-85
# Building C extensions: libpython3-dev libgtk-4-1 libnss3 xdg-utils libgbm-dev
RUN --mount=type=cache,id=ragflow_apt,target=/var/cache/apt,sharing=locked \
    if [ "$NEED_MIRROR" == "1" ]; then \
        sed -i 's|http://ports.ubuntu.com|http://mirrors.tuna.tsinghua.edu.cn|g' /etc/apt/sources.list; \
        sed -i 's|http://archive.ubuntu.com|http://mirrors.tuna.tsinghua.edu.cn|g' /etc/apt/sources.list; \
    fi; \
    rm -f /etc/apt/apt.conf.d/docker-clean && \
    echo 'Binary::apt::APT::Keep-Downloaded-Packages "true";' > /etc/apt/apt.conf.d/keep-cache && \
    chmod 1777 /tmp && \
    apt update && \
    apt --no-install-recommends install -y ca-certificates && \
    apt update && \
    apt install -y libglib2.0-0 libglx-mesa0 libgl1 && \
    apt install -y pkg-config libicu-dev libgdiplus && \
    apt install -y default-jdk && \
    apt install -y libatk-bridge2.0-0 && \
    apt install -y libpython3-dev libgtk-4-1 libnss3 xdg-utils libgbm-dev && \
    apt install -y libjemalloc-dev && \
    apt install -y python3-pip pipx nginx unzip curl wget git vim less

RUN if [ "$NEED_MIRROR" == "1" ]; then \
        pip3 config set global.index-url https://mirrors.aliyun.com/pypi/simple && \
        pip3 config set global.trusted-host mirrors.aliyun.com; \
        mkdir -p /etc/uv && \
        echo "[[index]]" > /etc/uv/uv.toml && \
        echo 'url = "https://mirrors.aliyun.com/pypi/simple"' >> /etc/uv/uv.toml && \
        echo "default = true" >> /etc/uv/uv.toml; \
    fi; \
    pipx install uv

ENV PYTHONDONTWRITEBYTECODE=1 DOTNET_SYSTEM_GLOBALIZATION_INVARIANT=1
ENV PATH=/root/.local/bin:$PATH

# nodejs 12.22 on Ubuntu 22.04 is too old
RUN --mount=type=cache,id=ragflow_apt,target=/var/cache/apt,sharing=locked \
    curl -fsSL https://deb.nodesource.com/setup_20.x | bash - && \
    apt purge -y nodejs npm cargo && \
    apt autoremove -y && \
    apt update && \
    apt install -y nodejs

# A modern version of cargo is needed for the latest version of the Rust compiler.
RUN apt update && apt install -y curl build-essential \
    && if [ "$NEED_MIRROR" == "1" ]; then \
         # Use TUNA mirrors for rustup/rust dist files
         export RUSTUP_DIST_SERVER="https://mirrors.tuna.tsinghua.edu.cn/rustup"; \
         export RUSTUP_UPDATE_ROOT="https://mirrors.tuna.tsinghua.edu.cn/rustup/rustup"; \
         echo "Using TUNA mirrors for Rustup."; \
       fi; \
    # Force curl to use HTTP/1.1
    curl --proto '=https' --tlsv1.2 --http1.1 -sSf https://sh.rustup.rs | bash -s -- -y --profile minimal \
    && echo 'export PATH="/root/.cargo/bin:${PATH}"' >> /root/.bashrc

ENV PATH="/root/.cargo/bin:${PATH}"

RUN cargo --version && rustc --version

# Add msssql ODBC driver
# macOS ARM64 environment, install msodbcsql18.
# general x86_64 environment, install msodbcsql17.
RUN --mount=type=cache,id=ragflow_apt,target=/var/cache/apt,sharing=locked \
    curl https://packages.microsoft.com/keys/microsoft.asc | apt-key add - && \
    curl https://packages.microsoft.com/config/ubuntu/22.04/prod.list > /etc/apt/sources.list.d/mssql-release.list && \
    apt update && \
    arch="$(uname -m)"; \
    if [ "$arch" = "arm64" ] || [ "$arch" = "aarch64" ]; then \
        # ARM64 (macOS/Apple Silicon or Linux aarch64)
        ACCEPT_EULA=Y apt install -y unixodbc-dev msodbcsql18; \
    else \
        # x86_64 or others
        ACCEPT_EULA=Y apt install -y unixodbc-dev msodbcsql17; \
    fi || \
    { echo "Failed to install ODBC driver"; exit 1; }



# Add dependencies of selenium
RUN --mount=type=bind,from=trovato-deps,source=/chrome-linux64-121-0-6167-85,target=/chrome-linux64.zip \
    unzip /chrome-linux64.zip && \
    mv chrome-linux64 /opt/chrome && \
    ln -s /opt/chrome/chrome /usr/local/bin/
RUN --mount=type=bind,from=trovato-deps,source=/chromedriver-linux64-121-0-6167-85,target=/chromedriver-linux64.zip \
    unzip -j /chromedriver-linux64.zip chromedriver-linux64/chromedriver && \
    mv chromedriver /usr/local/bin/ && \
    rm -f /usr/bin/google-chrome

# https://forum.aspose.com/t/aspose-slides-for-net-no-usable-version-of-libssl-found-with-linux-server/271344/13
# aspose-slides on linux/arm64 is unavailable
RUN --mount=type=bind,from=trovato-deps,source=/,target=/deps \
    if [ "$(uname -m)" = "x86_64" ]; then \
        dpkg -i /deps/libssl1.1_1.1.1f-1ubuntu2_amd64.deb; \
    elif [ "$(uname -m)" = "aarch64" ]; then \
        dpkg -i /deps/libssl1.1_1.1.1f-1ubuntu2_arm64.deb; \
    fi


# builder stage
FROM base AS builder
USER root

WORKDIR /ragflow

# install dependencies from uv.lock file
COPY pyproject.toml uv.lock ./

# https://github.com/astral-sh/uv/issues/10462
# uv records index url into uv.lock but doesn't failover among multiple indexes
RUN --mount=type=cache,id=ragflow_uv,target=/root/.cache/uv,sharing=locked \
    if [ "$NEED_MIRROR" == "1" ]; then \
        sed -i 's|pypi.org|mirrors.aliyun.com/pypi|g' uv.lock; \
    else \
        sed -i 's|mirrors.aliyun.com/pypi|pypi.org|g' uv.lock; \
    fi; \
    if [ "$LIGHTEN" == "1" ]; then \
        uv sync --python 3.10 --frozen; \
    else \
        uv sync --python 3.10 --frozen --all-extras; \
    fi

COPY web web
COPY docs docs
RUN --mount=type=cache,id=ragflow_npm,target=/root/.npm,sharing=locked \
    cd web && npm install && npm run build

COPY .git /ragflow/.git

RUN version_info=$(git describe --tags --match=v* --first-parent --always); \
    if [ "$LIGHTEN" == "1" ]; then \
        version_info="$version_info slim"; \
    else \
        version_info="$version_info full"; \
    fi; \
    echo "Trovato version: $version_info"; \
    echo $version_info > /ragflow/VERSION

# production stage
FROM base AS production
USER root

WORKDIR /ragflow

# Copy Python environment and packages
ENV VIRTUAL_ENV=/ragflow/.venv
COPY --from=builder ${VIRTUAL_ENV} ${VIRTUAL_ENV}
ENV PATH="${VIRTUAL_ENV}/bin:${PATH}"

ENV PYTHONPATH=/ragflow/

COPY web web
COPY api api
COPY conf conf
COPY deepdoc deepdoc
COPY rag rag
COPY agent agent
COPY graphrag graphrag
COPY agentic_reasoning agentic_reasoning
COPY pyproject.toml uv.lock ./

COPY docker/service_conf.yaml.template ./conf/service_conf.yaml.template
COPY docker/entrypoint.sh ./
RUN chmod +x ./entrypoint*.sh

# Copy compiled web pages
COPY --from=builder /ragflow/web/dist /ragflow/web/dist

COPY --from=builder /ragflow/VERSION /ragflow/VERSION
ENTRYPOINT ["./entrypoint.sh"]<|MERGE_RESOLUTION|>--- conflicted
+++ resolved
@@ -20,13 +20,8 @@
 RUN --mount=type=bind,from=trovato-deps,source=/huggingface.co,target=/huggingface.co \
     if [ "$LIGHTEN" != "1" ]; then \
         (tar -cf - \
-<<<<<<< HEAD
             /huggingface.co/BAAI/bge-base-en-v1.5 \
             /huggingface.co/BAAI/bge-reranker-v2-m3 \
-=======
-            /huggingface.co/BAAI/bge-large-zh-v1.5 \
-            /huggingface.co/maidalun1020/bce-embedding-base_v1 \
->>>>>>> 8fb5edd9
             | tar -xf - --strip-components=2 -C /root/.ragflow) \
     fi
 
